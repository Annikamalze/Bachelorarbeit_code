from typing import Dict, List, Optional, Tuple, Type
import warnings
from .dataset import DrugResponseDataset, FeatureDataset
from .evaluation import evaluate
from .drp_model import DRPModel
import numpy as np
import os
import shutil
import ray
import torch
from ray import tune
from sklearn.base import TransformerMixin


# TODO save hpams and their scores to disk
def drug_response_experiment(
        models: List[Type[DRPModel]],
        response_data: DrugResponseDataset,
        response_transformation: Optional[TransformerMixin] = None,
        run_id: str = "",
        test_mode: str = "LPO",
        metric: str = "rmse",
        n_cv_splits: int = 5,
        multiprocessing: bool = False,
        randomization_mode: Optional[List[str]] = None,
        randomization_type: str = "permutation",
        n_trials_robustness: int = 0,
        path_out: str = "results/",
        overwrite: bool = False,
) -> None:
    """
    Run the drug response prediction experiment. Save results to disc.
    :param models: list of model classes to compare
    :param response_data: drug response dataset
    :param response_transformation: normalizer to use for the response data
    :param metric: metric to use for hyperparameter optimization
    :param n_cv_splits: number of cross-validation splits
    :param multiprocessing: whether to use multiprocessing
    :param randomization_mode: list of randomization modes to do.
        Modes: SVCC, SVRC, SVCD, SVRD
        Can be a list of randomization tests e.g. 'SVCC SVCD'. Default is None, which means no randomization tests are run.
        SVCC: Single View Constant for Cell Lines: in this mode, one experiment is done for every cell line view the model uses (e.g. gene expression, mutation, ..).
        For each experiment one cell line view is held constant while the others are randomized. 
        SVRC Single View Random for Cell Lines: in this mode, one experiment is done for every cell line view the model uses (e.g. gene expression, mutation, ..).
        For each experiment one cell line view is randomized while the others are held constant.
        SVCD: Single View Constant for Drugs: in this mode, one experiment is done for every drug view the model uses (e.g. fingerprints, target_information, ..).
        For each experiment one drug view is held constant while the others are randomized.
        SVRD: Single View Random for Drugs: in this mode, one experiment is done for every drug view the model uses (e.g. gene expression, target_information, ..).
        For each experiment one drug view is randomized while the others are held constant.
    :param randomization_type: type of randomization to use. Choose from "gaussian", "zeroing", "permutation". Default is "permutation"
            "gaussian": replace the features with random values sampled from a gaussian distribution with the same mean and standard deviation
            "zeroing": replace the features with zeros
            "permutation": permute the features over the instances, keeping the distribution of the features the same but dissolving the relationship to the target
    :param n_trials_robustness: number of trials to run for the robustness test. The robustness test is a test where models are retrained multiple tiems with varying seeds. Default is 0, which means no robustness test is run.
    :param path_out: path to the output directory
    :param run_id: identifier to save the results
    :param test_mode: test mode one of "LPO", "LCO", "LDO" (leave-pair-out, leave-cell-line-out, leave-drug-out)
    :param overwrite: whether to overwrite existing results

    :return: None
    """

    result_path = os.path.join(path_out, run_id, test_mode)
    # if results exists, delete them if overwrite is true
    if os.path.exists(result_path) and overwrite:
        shutil.rmtree(result_path)

    os.makedirs(result_path, exist_ok=True)

    # TODO load existing progress if it exists, currently we just overwrite
    for model_class in models:

        print(f"Running model {model_class.model_name}")

        model_path = os.path.join(result_path, model_class.model_name)
        os.makedirs(model_path, exist_ok=True)
        predictions_path = os.path.join(model_path, "predictions")
        os.makedirs(predictions_path, exist_ok=True)

        if randomization_mode is not None:
            randomization_test_path = os.path.join(model_path, "randomization_tests")
            os.makedirs(randomization_test_path)

        model_hpam_set = model_class.get_hyperparameter_set()

        response_data.split_dataset(
            n_cv_splits=n_cv_splits,
            mode=test_mode,
            split_validation=True,
            validation_ratio=0.1,
            random_state=42,
        )

        for split_index, split in enumerate(response_data.cv_splits):
            prediction_file = os.path.join(predictions_path, f"test_dataset_{test_mode}_split_{split_index}.csv")
<<<<<<< HEAD
            if not os.path.isfile(prediction_file):  # if this split has not been run yet
                train_dataset = split["train"]
                validation_dataset = split["validation"]
                test_dataset = split["test"]

                # if model.early_stopping is true then we split the validation set into a validation and early stopping set
                if model_class.early_stopping:
                    validation_dataset, early_stopping_dataset = split_early_stopping(
                        validation_dataset=validation_dataset, test_mode=test_mode
                    )
                model = model_class(target="IC50")
=======

            # if model_class.early_stopping is true then we split the validation set into a validation and early stopping set
            train_dataset = split["train"]
            validation_dataset = split["validation"]
            test_dataset = split["test"]
            
            if model_class.early_stopping:
                validation_dataset, early_stopping_dataset = split_early_stopping(
                    validation_dataset=validation_dataset, test_mode=test_mode
                )
            model = model_class(target="IC50")
            
            if not os.path.isfile(prediction_file): # if this split has not been run yet
                
>>>>>>> ecf78825

                if multiprocessing:
                    ray.init(_temp_dir=os.path.join(os.path.expanduser('~'), 'raytmp'))
                    best_hpams = hpam_tune_raytune(
                        model=model,
                        train_dataset=train_dataset,
                        validation_dataset=validation_dataset,
                        early_stopping_dataset=(
                            early_stopping_dataset if model.early_stopping else None
                        ),
                        hpam_set=model_hpam_set,
                        response_transformation=response_transformation,
                        metric=metric,
                        ray_path=os.path.abspath(os.path.join(result_path, "raytune"))
                    )
                else:
                    best_hpams = hpam_tune(
                        model=model,
                        train_dataset=train_dataset,
                        validation_dataset=validation_dataset,
                        early_stopping_dataset=(
                            early_stopping_dataset if model.early_stopping else None
                        ),
                        hpam_set=model_hpam_set,
                        response_transformation=response_transformation,
                        metric=metric
                    )

                print(f"Best hyperparameters: {best_hpams}")
                print("Training model on full train and validation set to predict test set")
                train_dataset.add_rows(
                    validation_dataset
                )  # use full train val set data for final training
                train_dataset.shuffle(random_state=42)

                test_dataset = train_and_predict(
                    model=model,
                    hpams=best_hpams,
                    train_dataset=train_dataset,
                    prediction_dataset=test_dataset,
                    early_stopping_dataset=(
                        early_stopping_dataset if model.early_stopping else None
                    ),
                    response_transformation=response_transformation
                )
                test_dataset.save(prediction_file)
            else:
                print(f"Split {split_index} already exists. Skipping.")

            if randomization_mode is not None:
                randomization_test_views = get_randomization_test_views(model=model,
                                                                        randomization_mode=randomization_mode
                                                                        )
                randomization_test(
                    randomization_test_views=randomization_test_views,
                    model=model,
                    hpam_set=best_hpams,
                    train_dataset=train_dataset,
                    test_dataset=test_dataset,
                    early_stopping_dataset=early_stopping_dataset,
                    path_out=randomization_test_path,
                    split_index=split_index,
                    test_mode=test_mode,
                    randomization_type=randomization_type,
                    response_transformation=response_transformation
                )
            if n_trials_robustness > 0:
                robustness_test(
                    n_trials=n_trials_robustness,
                    model=model,
                    hpam_set=best_hpams,
                    train_dataset=train_dataset,
                    test_dataset=test_dataset,
                    early_stopping_dataset=early_stopping_dataset,
                    path_out=model_path,
                    split_index=split_index,
                    test_mode=test_mode,
                    response_transformation=response_transformation
                )


def get_randomization_test_views(model: DRPModel, randomization_mode: List[str]) -> Dict[str, List[str]]:
    cell_line_views = model.cell_line_views
    drug_views = model.drug_views
    randomization_test_views = {}
    if "SVCC" in randomization_mode:
        for view in cell_line_views:
            randomization_test_views[f"SVCC_{view}"] = [view for view in cell_line_views if view != view]
    if "SVRC" in randomization_mode:
        for view in cell_line_views:
            randomization_test_views[f"SVRC_{view}"] = [view]
    if "SVCD" in randomization_mode:
        for view in drug_views:
            randomization_test_views[f"SVCD_{view}"] = [view for view in drug_views if view != view]
    if "SVRD" in randomization_mode:
        for view in drug_views:
            randomization_test_views[f"SVRD_{view}"] = [view]

    return randomization_test_views


def robustness_test(
        n_trials: int,
        model: DRPModel,
        hpam_set: Dict,
        train_dataset: DrugResponseDataset,
        test_dataset: DrugResponseDataset,
        early_stopping_dataset: Optional[DrugResponseDataset],
        path_out: str,
        split_index: int,
        test_mode: str,
        response_transformation: Optional[TransformerMixin] = None):
    """
    Run robustness tests for the given model and dataset (run the model n times with different random seeds to get a distribution of the results)
    :param n_trials: number of trials to run
    :param model: model to evaluate
    :param hpam_set: hyperparameters to use
    :param train_dataset: training dataset
    :param test_dataset: test dataset
    :param early_stopping_dataset: early stopping dataset
    :param path_out: path to the output directory
    :param split_index: index of the split
    :param test_mode: test mode one of "LPO", "LCO", "LDO" (leave-pair-out, leave-cell-line-out, leave-drug-out)
    :param response_transformation: sklearn.preprocessing scaler like StandardScaler or MinMaxScaler to use to scale the target
    :return: None (save results to disk)
    """

    robustness_test_path = os.path.join(path_out, "robustness_test")
    os.makedirs(robustness_test_path, exist_ok=True)
    for trial in range(n_trials):
        trial_file = os.path.join(robustness_test_path, f"test_dataset_{test_mode}_split_{split_index}_{trial}.csv")
        if not os.path.isfile(trial_file):
            train_dataset.shuffle(random_state=trial)
            test_dataset.shuffle(random_state=trial)
            if early_stopping_dataset is not None:
                early_stopping_dataset.shuffle(random_state=trial)
            test_dataset = train_and_predict(
                model=model,
                hpams=hpam_set,
                train_dataset=train_dataset,
                prediction_dataset=test_dataset,
                early_stopping_dataset=early_stopping_dataset,
                response_transformation=response_transformation
            )
            test_dataset.save(trial_file)


def randomization_test(
        randomization_test_views: Dict[str, List[str]],
        model: DRPModel,
        hpam_set: Dict,
        train_dataset: DrugResponseDataset,
        test_dataset: DrugResponseDataset,
        early_stopping_dataset: Optional[DrugResponseDataset],
        path_out: str,
        split_index: int,
        test_mode: str,
        randomization_type: str = "permutation",
        response_transformation=Optional[TransformerMixin]

) -> None:
    """
    Run randomization tests for the given model and dataset
    :param randomization_test_views: views to use for the randomization tests. Key is the name of the randomization test and the value is a list of views to randomize
            e.g. {"randomize_genomics": ["copy_number_var", "mutation"], "methylation_only": ["gene_expression", "copy_number_var", "mutation"]}"
    :param model: model to evaluate
    :param hpam_set: hyperparameters to use
    :param train_dataset: training dataset
    :param test_dataset: test dataset
    :param early_stopping_dataset: early stopping dataset
    :param path_out: path to the output directory
    :param split_index: index of the split
    :param test_mode: test mode one of "LPO", "LCO", "LDO" (leave-pair-out, leave-cell-line-out, leave-drug-out)
    :param randomization_type: type of randomization to use. Choose from "gaussian", "zeroing", "permutation". Default is "permutation"
    :param response_transformation sklearn.preprocessing scaler like StandardScaler or MinMaxScaler to use to scale the target
    :return: None (save results to disk)
    """
    cl_features = model.load_cell_line_features(path=hpam_set["feature_path"])
    drug_features = model.load_drug_features(path=hpam_set["feature_path"])
    for test_name, views in randomization_test_views.items():
        randomization_test_path = os.path.join(path_out, test_name)
        randomization_test_file = os.path.join(randomization_test_path,
                                               f"test_dataset_{test_mode}_split_{split_index}.csv")

        os.makedirs(randomization_test_path, exist_ok=True)
        if not os.path.isfile(randomization_test_file):  # if this splits test has not been run yet
            for view in views:
                cl_features_rand = cl_features.copy()
                drug_features_rand = drug_features.copy()
                if view in cl_features.get_view_names():
                    cl_features_rand.randomize_features(view, randomization_type=randomization_type)
                elif view in drug_features.get_view_names():
                    drug_features_rand.randomize_features(view, randomization_type=randomization_type)
                else:
                    warnings.warn(
                        f"View {view} not found in features. Skipping randomization test {test_name} which includes this view."
                    )
                    break
                test_dataset_rand = train_and_predict(
                    model=model,
                    hpams=hpam_set,
                    train_dataset=train_dataset,
                    prediction_dataset=test_dataset,
                    early_stopping_dataset=early_stopping_dataset,
                    response_transformation=response_transformation,
                    cl_features=cl_features_rand,
                    drug_features=drug_features_rand,
                )
                test_dataset_rand.save(randomization_test_file)
        else:
            print(f"Randomization test {test_name} already exists. Skipping.")


<<<<<<< HEAD
=======


# TODO RANDOMIZATION TEST AND ROBUSTNESS TEST DONT WORK WITH THE CURRENT MODEL LOGIC!! NEED TO BUILD MODEL ETC



>>>>>>> ecf78825
def split_early_stopping(
        validation_dataset: DrugResponseDataset, test_mode: str
) -> Tuple[DrugResponseDataset]:
    validation_dataset.shuffle(random_state=42)
    cv_v = validation_dataset.split_dataset(
        n_cv_splits=4,
        mode=test_mode,
        split_validation=False,
        random_state=42,
    )
    # take the first fold of a 4 cv as the split ie. 3/4 for validation and 1/4 for early stopping
    validation_dataset = cv_v[0]["train"]
    early_stopping_dataset = cv_v[0]["test"]
    return validation_dataset, early_stopping_dataset


def train_and_predict(
        model: DRPModel,
        hpams: Dict[str, List],
        train_dataset: DrugResponseDataset,
        prediction_dataset: DrugResponseDataset,
        early_stopping_dataset: Optional[DrugResponseDataset] = None,
        response_transformation: Optional[TransformerMixin] = None,
        cl_features: Optional[FeatureDataset] = None,
        drug_features: Optional[FeatureDataset] = None,
) -> DrugResponseDataset:
    model.build_model(hyperparameters=hpams)

    if cl_features is None:
        print('Loading cell line features ...')
        cl_features = model.load_cell_line_features(path=hpams["feature_path"])
    if drug_features is None:
        print('Loading drug features ...')
        drug_features = model.load_drug_features(path=hpams["feature_path"])
    # making sure there are no missing features:
    print('Reducing datasets ...')
    train_dataset.reduce_to(
        cell_line_ids=cl_features.identifiers, drug_ids=drug_features.identifiers
    )

    prediction_dataset.reduce_to(
        cell_line_ids=cl_features.identifiers, drug_ids=drug_features.identifiers
    )

    print('Constructing feature matrices ...')
    inputs = model.get_feature_matrices(
        cell_line_ids=train_dataset.cell_line_ids,
        drug_ids=train_dataset.drug_ids,
        cell_line_input=cl_features,
        drug_input=drug_features)
    prediction_inputs = model.get_feature_matrices(
        cell_line_ids=prediction_dataset.cell_line_ids,
        drug_ids=prediction_dataset.drug_ids,
        cell_line_input=cl_features,
        drug_input=drug_features)
    if early_stopping_dataset is not None:
        early_stopping_dataset.reduce_to(
            cell_line_ids=cl_features.identifiers, drug_ids=drug_features.identifiers
        )
        early_stopping_inputs = model.get_feature_matrices(
            cell_line_ids=early_stopping_dataset.cell_line_ids,
            drug_ids=early_stopping_dataset.drug_ids,
            cell_line_input=cl_features,
            drug_input=drug_features,
        )
        for key in early_stopping_inputs:
            inputs[key + "_earlystopping"] = early_stopping_inputs[key]

    if response_transformation:
        response_transformation.fit(train_dataset.response.reshape(-1, 1))
        train_dataset.response = response_transformation.transform(train_dataset.response.reshape(-1, 1)).squeeze()
        early_stopping_dataset.response = response_transformation.transform(
            early_stopping_dataset.response.reshape(-1, 1)).squeeze()
        prediction_dataset.response = response_transformation.transform(
            prediction_dataset.response.reshape(-1, 1)).squeeze()

    print('Training model ...')
    if model.early_stopping:
        model.train(
            output=train_dataset,
            output_earlystopping=early_stopping_dataset,
            **inputs
        )
    else:
        model.train(
            output=train_dataset,
            **inputs
        )

    prediction_dataset.predictions = model.predict(**prediction_inputs)

    if response_transformation:
        prediction_dataset.response = response_transformation.inverse_transform(prediction_dataset.response)

    return prediction_dataset


def train_and_evaluate(
        model: DRPModel,
        hpams: Dict[str, List],
        train_dataset: DrugResponseDataset,
        validation_dataset: DrugResponseDataset,
        early_stopping_dataset: Optional[DrugResponseDataset] = None,
        response_transformation: Optional[TransformerMixin] = None,
        metric: str = "rmse",
) -> float:
    validation_dataset = train_and_predict(
        model=model,
        hpams=hpams,
        train_dataset=train_dataset,
        prediction_dataset=validation_dataset,
        early_stopping_dataset=early_stopping_dataset,
        response_transformation=response_transformation
    )
    return evaluate(validation_dataset, metric=[metric])


def hpam_tune(
        model: DRPModel,
        train_dataset: DrugResponseDataset,
        validation_dataset: DrugResponseDataset,
        hpam_set: List[Dict],
        early_stopping_dataset: Optional[DrugResponseDataset] = None,
        response_transformation: Optional[TransformerMixin] = None,
        metric: str = "rmse"
) -> Dict:
    best_score = float("inf")
    best_hyperparameters = None
    for hyperparameter in hpam_set:
        print(f"Training model with hyperparameters: {hyperparameter}")
        score = train_and_evaluate(
            model=model,
            hpams=hyperparameter,
            train_dataset=train_dataset,
            validation_dataset=validation_dataset,
            early_stopping_dataset=early_stopping_dataset,
            metric=metric,
            response_transformation=response_transformation
        )[metric]
        if score < best_score:
            print(f"current best {metric} score: {np.round(score, 3)}")
            best_score = score
            best_hyperparameters = hyperparameter
    return best_hyperparameters


def hpam_tune_raytune(
        model: DRPModel,
        train_dataset: DrugResponseDataset,
        validation_dataset: DrugResponseDataset,
        early_stopping_dataset: Optional[DrugResponseDataset],
        hpam_set: List[Dict],
        response_transformation: Optional[TransformerMixin] = None,
        metric: str = "rmse",
        ray_path: str = "raytune"
) -> Dict:
    if torch.cuda.is_available():
        resources_per_trial = {"gpu": 1}
    else:
        resources_per_trial = {"cpu": 1}
    analysis = tune.run(
        lambda hpams: train_and_evaluate(
            model=model,
            hpams=hpams,
            train_dataset=train_dataset,
            validation_dataset=validation_dataset,
            early_stopping_dataset=early_stopping_dataset,
            metric=metric,
            response_transformation=response_transformation
        ),
        config=tune.grid_search(hpam_set),
        mode="min",
        num_samples=5,
        resources_per_trial=resources_per_trial,
        chdir_to_trial_dir=False,
        verbose=0,
        storage_path=ray_path
    )
    best_config = analysis.get_best_config(metric=metric, mode="min")
    return best_config<|MERGE_RESOLUTION|>--- conflicted
+++ resolved
@@ -93,20 +93,6 @@
 
         for split_index, split in enumerate(response_data.cv_splits):
             prediction_file = os.path.join(predictions_path, f"test_dataset_{test_mode}_split_{split_index}.csv")
-<<<<<<< HEAD
-            if not os.path.isfile(prediction_file):  # if this split has not been run yet
-                train_dataset = split["train"]
-                validation_dataset = split["validation"]
-                test_dataset = split["test"]
-
-                # if model.early_stopping is true then we split the validation set into a validation and early stopping set
-                if model_class.early_stopping:
-                    validation_dataset, early_stopping_dataset = split_early_stopping(
-                        validation_dataset=validation_dataset, test_mode=test_mode
-                    )
-                model = model_class(target="IC50")
-=======
-
             # if model_class.early_stopping is true then we split the validation set into a validation and early stopping set
             train_dataset = split["train"]
             validation_dataset = split["validation"]
@@ -119,8 +105,6 @@
             model = model_class(target="IC50")
             
             if not os.path.isfile(prediction_file): # if this split has not been run yet
-                
->>>>>>> ecf78825
 
                 if multiprocessing:
                     ray.init(_temp_dir=os.path.join(os.path.expanduser('~'), 'raytmp'))
@@ -334,15 +318,7 @@
             print(f"Randomization test {test_name} already exists. Skipping.")
 
 
-<<<<<<< HEAD
-=======
-
-
 # TODO RANDOMIZATION TEST AND ROBUSTNESS TEST DONT WORK WITH THE CURRENT MODEL LOGIC!! NEED TO BUILD MODEL ETC
-
-
-
->>>>>>> ecf78825
 def split_early_stopping(
         validation_dataset: DrugResponseDataset, test_mode: str
 ) -> Tuple[DrugResponseDataset]:
