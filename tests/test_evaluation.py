--- conflicted
+++ resolved
@@ -5,17 +5,7 @@
 from sklearn.metrics import mean_absolute_error, mean_squared_error, r2_score
 
 from drevalpy.datasets.dataset import DrugResponseDataset
-<<<<<<< HEAD
-from drevalpy.evaluation import (
-    evaluate,
-    kendall,
-    partial_correlation,
-    pearson,
-    spearman,
-)
-=======
 from drevalpy.evaluation import evaluate, kendall, partial_correlation, pearson, spearman
->>>>>>> af3d49d4
 
 
 def test_evaluate():
