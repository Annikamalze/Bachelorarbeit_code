--- conflicted
+++ resolved
@@ -37,13 +37,7 @@
         self.drug_input = drug_input
         for cl_view in self.cell_line_views:
             if cl_view not in cell_line_input.view_names:
-<<<<<<< HEAD
-                raise AssertionError(
-                    f"Cell line view {cl_view} not found in cell line input"
-                )
-=======
                 raise AssertionError(f"Cell line view {cl_view} not found in cell line input")
->>>>>>> af3d49d4
         for d_view in self.drug_views:
             if d_view not in drug_input.view_names:
                 raise AssertionError(f"Drug view {d_view} not found in drug input")
@@ -71,19 +65,9 @@
             if drug_features is None:
                 drug_features = self.drug_input.features[drug_id][d_view]
             else:
-<<<<<<< HEAD
-                drug_features = np.concatenate(
-                    (drug_features, self.drug_input.features[drug_id][d_view])
-                )
-        if not isinstance(cell_line_features, np.ndarray):
-            raise TypeError(
-                f"Cell line features for {cell_line_id} are not numpy array"
-            )
-=======
                 drug_features = np.concatenate((drug_features, self.drug_input.features[drug_id][d_view]))
         if not isinstance(cell_line_features, np.ndarray):
             raise TypeError(f"Cell line features for {cell_line_id} are not numpy array")
->>>>>>> af3d49d4
         if not isinstance(drug_features, np.ndarray):
             raise TypeError(f"Drug features for {drug_id} are not numpy array")
         data = np.concatenate((cell_line_features, drug_features))
@@ -166,11 +150,7 @@
             shuffle=True,
             num_workers=num_workers,
             persistent_workers=True,
-<<<<<<< HEAD
-            drop_last=True,  # to avoid batch norm errors, if last batch is smaller than batch_size, it is not processed
-=======
             drop_last=True # to avoid batch norm errors, if last batch is smaller than batch_size, it is not processed
->>>>>>> af3d49d4
         )
 
         val_loader = None
@@ -220,13 +200,7 @@
                 self.checkpoint_callback,
                 progress_bar,
             ],
-<<<<<<< HEAD
-            default_root_dir=os.path.join(
-                os.getcwd(), "nn_baseline_checkpoints/lightning_logs/" + name
-            ),
-=======
-            default_root_dir=os.path.join(os.getcwd(), "model_checkpoints/lightning_logs/" + name),
->>>>>>> af3d49d4
+            default_root_dir=os.path.join(os.getcwd(), "nn_baseline_checkpoints/lightning_logs/" + name),
             **trainer_params_copy,
         )
         if val_loader is None:
