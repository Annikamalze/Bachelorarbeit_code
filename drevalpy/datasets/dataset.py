--- conflicted
+++ resolved
@@ -16,19 +16,11 @@
 import copy
 import os
 from abc import ABC, abstractmethod
-<<<<<<< HEAD
 from typing import Any, Callable, Optional
-=======
-from typing import Any, Callable, List, Optional, Union
->>>>>>> afa9dda5
 
 import networkx as nx
 import numpy as np
 import pandas as pd
-<<<<<<< HEAD
-=======
-from numpy.typing import NDArray
->>>>>>> afa9dda5
 from sklearn.base import TransformerMixin
 from sklearn.model_selection import GroupKFold, train_test_split
 
@@ -98,7 +90,7 @@
             if len(self.predictions) != len(self.response):
                 raise AssertionError("predictions and response have different lengths")
 
-        self.cv_splits: Optional[List] = None
+        self.cv_splits: Optional[list] = None
 
     def __len__(self) -> int:
         """
@@ -259,11 +251,7 @@
         if self.predictions is not None:
             self.predictions = np.delete(self.predictions, indices)
 
-<<<<<<< HEAD
     def reduce_to(self, cell_line_ids: Optional[np.ndarray], drug_ids: Optional[np.ndarray]) -> None:
-=======
-    def reduce_to(self, cell_line_ids: Optional[NDArray], drug_ids: Optional[NDArray]) -> None:
->>>>>>> afa9dda5
         """
         Removes all rows which contain a cell_line not in cell_line_ids or a drug not in drug_ids.
 
@@ -508,15 +496,9 @@
 
 def _leave_pair_out_cv(
     n_cv_splits: int,
-<<<<<<< HEAD
     response: np.ndarray,
     cell_line_ids: np.ndarray,
     drug_ids: np.ndarray,
-=======
-    response: NDArray,
-    cell_line_ids: NDArray,
-    drug_ids: NDArray,
->>>>>>> afa9dda5
     split_validation=True,
     validation_ratio=0.1,
     random_state=42,
@@ -591,15 +573,9 @@
 def _leave_group_out_cv(
     group: str,
     n_cv_splits: int,
-<<<<<<< HEAD
     response: np.ndarray,
     cell_line_ids: np.ndarray,
     drug_ids: np.ndarray,
-=======
-    response: NDArray,
-    cell_line_ids: NDArray,
-    drug_ids: NDArray,
->>>>>>> afa9dda5
     split_validation=True,
     validation_ratio=0.1,
     random_state=42,
@@ -802,17 +778,14 @@
         """
         return list(self.features[list(self.features.keys())[0]].keys())
 
-<<<<<<< HEAD
     def get_feature_matrix(self, view: str, identifiers: np.ndarray, stack: bool = True) -> np.ndarray:
-=======
-    def get_feature_matrix(self, view: str, identifiers: NDArray) -> np.ndarray:
->>>>>>> afa9dda5
         """
         Returns the feature matrix for the given view.
 
         The feature view must be a vector or matrix.
         :param view: view name
         :param identifiers: list of identifiers (cell lines oder drugs)
+        :param stack: if True, the feature vectors are stacked to a matrix
         :returns: feature matrix
         :raises AssertionError: if no identifiers are given
         :raises AssertionError: if view is not in the FeatureDataset
@@ -837,13 +810,8 @@
 
         if not all(isinstance(self.features[id_][view], np.ndarray) for id_ in identifiers):
             raise AssertionError(f"get_feature_matrix only works for vectors or matrices. {view} is not a numpy array.")
-<<<<<<< HEAD
         out = np.array([self.features[id_][view] for id_ in identifiers])
-        return np.stack(out, axis=0) if stack else out
-=======
-        out = [self.features[id_][view] for id_ in identifiers]
         return np.stack(out, axis=0)
->>>>>>> afa9dda5
 
     def copy(self):
         """Returns a copy of the feature dataset.
@@ -890,11 +858,7 @@
             if other_meta is not None:
                 self.meta_info.update(other_meta)
 
-<<<<<<< HEAD
     def transform_features(self, ids: np.ndarray, transformer: TransformerMixin, view: str):
-=======
-    def transform_features(self, ids: NDArray, transformer: TransformerMixin, view: str):
->>>>>>> afa9dda5
         """
         Applies a transformation like standard scaling to features.
 
