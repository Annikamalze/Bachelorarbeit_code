"""
Defines the different dataset classes.

DrugResponseDataset for response values and FeatureDataset for feature values.
They both inherit from the abstract class Dataset.
The DrugResponseDataset class is used
to store drug response values per cell line and drug.
The FeatureDataset class is used to store
feature values per cell line or drug.
The FeatureDataset class can also store meta information
for the feature views. The DrugResponseDataset class
can be split into training, validation and test sets for cross-validation.
The FeatureDataset class can be used to randomize feature vectors.
"""

import copy
import os
from abc import ABC, abstractmethod
from typing import Any, Callable, Optional, Union

import networkx as nx
import numpy as np
import pandas as pd
from numpy.typing import ArrayLike
from sklearn.base import TransformerMixin
from sklearn.model_selection import GroupKFold, train_test_split

from .utils import permute_features, randomize_graph


class Dataset(ABC):
    """Abstract wrapper class for datasets."""

    @abstractmethod
    def load(self, path: str):
        """
        Loads the dataset from data.

        :param path: path to the dataset
        """

    @abstractmethod
    def save(self, path: str):
        """
        Saves the dataset to data.

        :param path: path to the dataset
        """


class DrugResponseDataset(Dataset):
    """Drug response dataset."""

    def __init__(
        self,
        response: Optional[np.ndarray] = None,
        cell_line_ids: Optional[np.ndarray] = None,
        drug_ids: Optional[np.ndarray] = None,
        predictions: Optional[np.ndarray] = None,
        dataset_name: Optional[str] = None,
    ):
        """
        Initializes the drug response dataset.

        :param response: drug response values per cell line and drug
        :param cell_line_ids: cell line IDs
        :param drug_ids: drug IDs
        :param predictions: optional. Predicted drug response values per cell line and drug
        :param dataset_name: optional. Name of the dataset
        """
        super().__init__()
        if response is not None:
            self.response = np.array(response)
            self.cell_line_ids = np.array(cell_line_ids)
            self.drug_ids = np.array(drug_ids)
            if len(self.response) != len(self.cell_line_ids):
                raise AssertionError("response and cell_line_ids have different lengths")
            if len(self.response) != len(self.drug_ids):
                raise AssertionError("response and drug_ids/cell_line_ids have different lengths")
            self.dataset_name = dataset_name
        else:
            self.response = response
            self.cell_line_ids = cell_line_ids
            self.drug_ids = drug_ids
            self.dataset_name = dataset_name

        if predictions is not None:
            self.predictions = np.array(predictions)
            if len(self.predictions) != len(self.response):
                raise AssertionError("predictions and response have different lengths")
        else:
            self.predictions = None
        self.cv_splits = None

    def __len__(self):
        """Overwrites the default length method."""
        return len(self.response)

    def __str__(self):
        """Overwrite the default str method."""
        if len(self.response) > 3:
            string = (
                f"DrugResponseDataset: CLs {self.cell_line_ids[:3]}...; "
                f"Drugs {self.drug_ids[:3]}...; "
                f"Response {self.response[:3]}..."
            )
        else:
            string = f"DrugResponseDataset: CLs {self.cell_line_ids}; " f"Drugs {self.drug_ids}; " f"Response {self.response}"
        if self.predictions is not None:
            if len(self.predictions) > 3:
                string += f"; Predictions {self.predictions[:3]}..."
            else:
                string += f"; Predictions {self.predictions}"
        return string

    def to_dataframe(self):
        """Convert the dataset into a pandas DataFrame."""
        data = {
            "cell_line_id": self.cell_line_ids,
            "drug_id": self.drug_ids,
            "response": self.response,
        }
        if self.predictions is not None:
            data["predictions"] = self.predictions
        return pd.DataFrame(data)

    def load(self, path: str):
        """
        Loads the drug response dataset from data.

        :param path: path to the dataset
        """
        data = pd.read_csv(path)
        self.response = data["response"].values
        self.cell_line_ids = data["cell_line_ids"].values
        self.drug_ids = data["drug_ids"].values
        if "predictions" in data.columns:
            self.predictions = data["predictions"].values

    def save(self, path: str):
        """
        Saves the drug response dataset to data.

        :param path: path to the dataset
        """
        out = pd.DataFrame(
            {
                "cell_line_ids": self.cell_line_ids,
                "drug_ids": self.drug_ids,
                "response": self.response,
            }
        )
        if self.predictions is not None:
            out["predictions"] = self.predictions
        out.to_csv(path, index=False)

    def add_rows(self, other: "DrugResponseDataset") -> None:
        """
        Adds rows from another dataset.

        :param other: other dataset
        """
        self.response = np.concatenate([self.response, other.response])
        self.cell_line_ids = np.concatenate([self.cell_line_ids, other.cell_line_ids])
        self.drug_ids = np.concatenate([self.drug_ids, other.drug_ids])

        if self.predictions is not None and other.predictions is not None:
            self.predictions = np.concatenate([self.predictions, other.predictions])

    def remove_nan_responses(self) -> None:
        """Removes rows with NaN values in the response."""
        mask = np.isnan(self.response)
        self.response = self.response[~mask]
        self.cell_line_ids = self.cell_line_ids[~mask]
        self.drug_ids = self.drug_ids[~mask]
        if self.predictions is not None:
            self.predictions = self.predictions[~mask]

    def shuffle(self, random_state: int = 42) -> None:
        """
        Shuffles the dataset.

        :param random_state: random state
        """
        indices = np.arange(len(self.response))
        np.random.seed(random_state)
        np.random.shuffle(indices)
        self.response = self.response[indices]
        self.cell_line_ids = self.cell_line_ids[indices]
        self.drug_ids = self.drug_ids[indices]
        if self.predictions is not None:
            self.predictions = self.predictions[indices]

    def remove_drugs(self, drugs_to_remove: Union[str, list]) -> None:
        """
        Removes drugs from the dataset.

        :param drugs_to_remove: name of drug or list of names of multiple drugs to remove
        """
        if isinstance(drugs_to_remove, str):
            drugs_to_remove = [drugs_to_remove]

        mask = [drug not in drugs_to_remove for drug in self.drug_ids]
        self.drug_ids = self.drug_ids[mask]
        self.cell_line_ids = self.cell_line_ids[mask]
        self.response = self.response[mask]

    def remove_cell_lines(self, cell_lines_to_remove: Union[str, list]) -> None:
        """
        Removes cell lines from the dataset.

        :param cell_lines_to_remove: name of cell line or list of names of multiple cell lines to remove
        """
        if isinstance(cell_lines_to_remove, str):
            cell_lines_to_remove = [cell_lines_to_remove]

        mask = [cell_line not in cell_lines_to_remove for cell_line in self.cell_line_ids]
        self.drug_ids = self.drug_ids[mask]
        self.cell_line_ids = self.cell_line_ids[mask]
        self.response = self.response[mask]

    def remove_rows(self, indices: ArrayLike) -> None:
        """
        Removes rows from the dataset.

        :param indices: indices of rows to remove
        """
        self.drug_ids = np.delete(self.drug_ids, indices)
        self.cell_line_ids = np.delete(self.cell_line_ids, indices)
        self.response = np.delete(self.response, indices)
        if self.predictions is not None:
            self.predictions = np.delete(self.predictions, indices)

    def reduce_to(self, cell_line_ids: Optional[ArrayLike], drug_ids: Optional[ArrayLike]) -> None:
        """
        Removes all rows which contain a cell_line not in cell_line_ids or a drug not in drug_ids.

        :param cell_line_ids: cell line IDs or None to keep all cell lines
        :param drug_ids: drug IDs or None to keep all cell lines
        """
        if drug_ids is not None:
            self.remove_drugs(list(set(self.drug_ids) - set(drug_ids)))

        if cell_line_ids is not None:
            self.remove_cell_lines(list(set(self.cell_line_ids) - set(cell_line_ids)))

    def split_dataset(
        self,
<<<<<<< HEAD
        n_cv_splits,
        mode,
        split_validation=True,
        split_early_stopping=True,
        validation_ratio=0.1,
        random_state=42,
=======
        n_cv_splits: int,
        mode: str,
        split_validation: bool = True,
        split_early_stopping: bool = True,
        validation_ratio: float = 0.1,
        random_state: int = 42,
>>>>>>> af3d49d4
    ) -> list[dict]:
        """
        Splits the dataset into training, validation and test sets for cross-validation.

        :param n_cv_splits: number of cross-validation splits, e.g., 5
        :param mode: split mode ('LPO', 'LCO', 'LDO')
        :param split_validation: if True, a validation set is generated
        :param split_early_stopping: if True, an early stopping set is generated
        :param validation_ratio: ratio of validation set size to training set size
        :param random_state: random state
        :return: list of dictionaries containing the cross-validation datasets.
            Each fold is a dictionary with keys 'train', 'validation', 'test', 'validation_es', 'early_stopping'.
        """
        cell_line_ids = self.cell_line_ids
        drug_ids = self.drug_ids
        response = self.response

        if mode == "LPO":
            cv_splits = _leave_pair_out_cv(
                n_cv_splits,
                response,
                cell_line_ids,
                drug_ids,
                split_validation,
                validation_ratio,
                random_state,
                self.dataset_name,
            )

        elif mode in ["LCO", "LDO"]:
            group = "cell_line" if mode == "LCO" else "drug"
            cv_splits = _leave_group_out_cv(
                group=group,
                n_cv_splits=n_cv_splits,
                response=response,
                cell_line_ids=cell_line_ids,
                drug_ids=drug_ids,
                split_validation=split_validation,
                validation_ratio=validation_ratio,
                random_state=random_state,
                dataset_name=self.dataset_name,
            )
        else:
            raise ValueError(f"Unknown split mode {mode!r}. Choose from 'LPO', 'LCO', 'LDO'.")

        if split_validation and split_early_stopping:
            for split in cv_splits:
<<<<<<< HEAD
                validation_es, early_stopping = split_early_stopping_data(split["validation"], test_mode=mode)
=======
                validation_es, early_stopping = _split_early_stopping_data(split["validation"], test_mode=mode)
>>>>>>> af3d49d4
                split["validation_es"] = validation_es
                split["early_stopping"] = early_stopping
        self.cv_splits = cv_splits
        return cv_splits

    def save_splits(self, path: str) -> None:
        """
        Save cross validation splits to path/cv_split_0_train.csv and path/cv_split_0_test.csv.

        :param path: path to the directory where the cv split files are saved
        """
        if self.cv_splits is None:
            raise AssertionError("Trying to save splits, but DrugResponseDataset was not split.")
        os.makedirs(path, exist_ok=True)
        for i, split in enumerate(self.cv_splits):

            for mode in [
                "train",
                "validation",
                "test",
                "validation_es",
                "early_stopping",
            ]:
                if mode in split:
                    split_path = os.path.join(path, f"cv_split_{i}_{mode}.csv")
                    split[mode].save(path=split_path)

    def load_splits(self, path: str) -> None:
        """
        Load cross validation splits from path/cv_split_0_train.csv and path/cv_split_0_test.csv.

        :param path: path to the directory containing the cv split files
        """
        files = os.listdir(path)
        files = [file for file in files if (file.endswith(".csv") and file.startswith("cv_split"))]
        if len(files) == 0:
            raise AssertionError(f"No cv split files found in {path}")

        train_splits = [file for file in files if "train" in file]
        test_splits = [file for file in files if "test" in file]

        validation_es_splits = [file for file in files if "validation_es" in file]
        validation_splits = [file for file in files if "validation" in file and file not in validation_es_splits]
        early_stopping_splits = [file for file in files if "early_stopping" in file]

        for ds in [
            train_splits,
            test_splits,
            validation_splits,
            validation_es_splits,
            early_stopping_splits,
        ]:
            ds.sort()

        optional_splits = {
            "validation": validation_splits,
            "validation_es": validation_es_splits,
            "early_stopping": early_stopping_splits,
        }
        self.cv_splits = []

        for split_train, split_test in zip(train_splits, test_splits, strict=True):
            tr_split = DrugResponseDataset(dataset_name=self.dataset_name)
            tr_split.load(os.path.join(path, split_train))

            te_split = DrugResponseDataset(dataset_name=self.dataset_name)
            te_split.load(os.path.join(path, split_test))
            self.cv_splits.append({"train": tr_split, "test": te_split})

        for mode in ["validation", "validation_es", "early_stopping"]:
            if len(optional_splits[mode]) > 0:
                for i, v_split in enumerate(optional_splits[mode]):
                    split = DrugResponseDataset(dataset_name=self.dataset_name)
                    split.load(os.path.join(path, v_split))
                    self.cv_splits[i][mode] = split

    def copy(self):
        """Returns a copy of the drug response dataset."""
        return DrugResponseDataset(
            response=copy.deepcopy(self.response),
            cell_line_ids=copy.deepcopy(self.cell_line_ids),
            drug_ids=copy.deepcopy(self.drug_ids),
            predictions=copy.deepcopy(self.predictions),
            dataset_name=self.dataset_name,
        )

    def __hash__(self):
        """Overwrites default hash method."""
        return hash(
            (
                self.dataset_name,
                tuple(self.cell_line_ids),
                tuple(self.drug_ids),
                tuple(self.response),
                (tuple(self.predictions) if self.predictions is not None else None),
            )
        )

    def mask(self, mask: list[bool]) -> None:
        """
<<<<<<< HEAD
        Masks the dataset.
=======
        Removes rows from the dataset based on a boolean mask.
>>>>>>> af3d49d4

        :param mask: boolean mask
        """
        self.response = self.response[mask]
        self.cell_line_ids = self.cell_line_ids[mask]
        self.drug_ids = self.drug_ids[mask]
        if self.predictions is not None:
            self.predictions = self.predictions[mask]

    def transform(self, response_transformation: TransformerMixin) -> None:
        """
        Apply transformation to the response data and prediction data of the dataset.

        :param response_transformation: e.g., StandardScaler, MinMaxScaler, RobustScaler
        """
        self.response = response_transformation.transform(self.response.reshape(-1, 1)).squeeze()
        if self.predictions is not None:
            self.predictions = response_transformation.transform(self.predictions.reshape(-1, 1)).squeeze()

    def fit_transform(self, response_transformation: TransformerMixin) -> None:
        """
        Fit and transform the response data and prediction data of the dataset.

        :param response_transformation: e.g., StandardScaler, MinMaxScaler, RobustScaler
        """
        response_transformation.fit(self.response.reshape(-1, 1))
        self.transform(response_transformation)

    def inverse_transform(self, response_transformation: TransformerMixin) -> None:
        """
        Inverse transform the response data and prediction data of the dataset.

        :param response_transformation: e.g., StandardScaler, MinMaxScaler, RobustScaler
        """
        self.response = response_transformation.inverse_transform(self.response.reshape(-1, 1)).squeeze()
        if self.predictions is not None:
            self.predictions = response_transformation.inverse_transform(self.predictions.reshape(-1, 1)).squeeze()


<<<<<<< HEAD
def split_early_stopping_data(validation_dataset: DrugResponseDataset, test_mode: str) -> tuple[DrugResponseDataset, DrugResponseDataset]:
=======
def _split_early_stopping_data(
    validation_dataset: DrugResponseDataset, test_mode: str
) -> tuple[DrugResponseDataset, DrugResponseDataset]:
>>>>>>> af3d49d4
    """
    Splits the validation dataset into a validation and an early stopping dataset.

    :param validation_dataset: input validation dataset
    :param test_mode: LCO, LDO, LPO
    :return: the resulting validation and early stopping datasets
    """
    validation_dataset.shuffle(random_state=42)
    cv_v = validation_dataset.split_dataset(
        n_cv_splits=4,
        mode=test_mode,
        split_validation=False,
        split_early_stopping=False,
        random_state=42,
    )
    # take the first fold of a 4 cv as the split i.e. 3/4 for validation and 1/4 for early stopping
    validation_dataset = cv_v[0]["train"]
    early_stopping_dataset = cv_v[0]["test"]
    return validation_dataset, early_stopping_dataset


def _leave_pair_out_cv(
    n_cv_splits: int,
    response: ArrayLike,
    cell_line_ids: ArrayLike,
    drug_ids: ArrayLike,
    split_validation=True,
    validation_ratio=0.1,
    random_state=42,
    dataset_name: Optional[str] = None,
) -> list[dict]:
    """
    Leave pair out cross validation. Splits data into n_cv_splits number of cross validation splits.

    :param n_cv_splits: number of cross validation splits
    :param response: response (e.g. ic50 values)
    :param cell_line_ids: cell line IDs
    :param drug_ids: drug IDs
    :param split_validation: whether to split the training set into training and validation set
    :param validation_ratio: ratio of validation set (of the training set)
    :param random_state: random state
    :param dataset_name: name of the dataset
    :return: list of dicts of the cross validation sets
    """
    if not (len(response) == len(cell_line_ids) == len(drug_ids)):
        raise AssertionError("response, cell_line_ids and drug_ids must have the same length")
    indices = np.arange(len(response))
    np.random.seed(random_state)
    shuffled_indices = np.random.permutation(indices)
    response = response[shuffled_indices].copy()
    cell_line_ids = cell_line_ids[shuffled_indices].copy()
    drug_ids = drug_ids[shuffled_indices].copy()

    # We use GroupKFold to ensure that each pair is only in one fold (prevent data leakage due to
    # experimental replicates).
    # If there are no replicates this is equivalent to KFold.
    groups = [cell + "_" + drug for cell, drug in zip(cell_line_ids, drug_ids, strict=True)]
    kf = GroupKFold(n_splits=n_cv_splits)
    cv_sets = []

    for train_indices, test_indices in kf.split(response, groups=groups):
        if split_validation:
            # split training set into training and validation set
            train_indices, validation_indices = train_test_split(
                train_indices,
                test_size=validation_ratio,
                shuffle=True,
                random_state=random_state,
            )
        cv_fold = {
            "train": DrugResponseDataset(
                cell_line_ids=cell_line_ids[train_indices],
                drug_ids=drug_ids[train_indices],
                response=response[train_indices],
                dataset_name=dataset_name,
            ),
            "test": DrugResponseDataset(
                cell_line_ids=cell_line_ids[test_indices],
                drug_ids=drug_ids[test_indices],
                response=response[test_indices],
                dataset_name=dataset_name,
            ),
        }

        if split_validation:
            cv_fold["validation"] = DrugResponseDataset(
                cell_line_ids=cell_line_ids[validation_indices],
                drug_ids=drug_ids[validation_indices],
                response=response[validation_indices],
                dataset_name=dataset_name,
            )

        cv_sets.append(cv_fold)
    return cv_sets


def _leave_group_out_cv(
    group: str,
    n_cv_splits: int,
    response: ArrayLike,
    cell_line_ids: ArrayLike,
    drug_ids: ArrayLike,
    split_validation=True,
    validation_ratio=0.1,
    random_state=42,
    dataset_name: Optional[str] = None,
):
    """
    Leave group out cross validation: Splits data into n_cv_splits number of cross validation splits.

    :param group: group to leave out (cell_line or drug)
    :param n_cv_splits: number of cross validation splits
    :param random_state: random state
    :return: list of dicts of the cross validation sets
    """
    if group not in {"cell_line", "drug"}:
        raise AssertionError(f"group must be 'cell_line' or 'drug', but is {group}")

    if group == "cell_line":
        group_ids = cell_line_ids
    else:
        group_ids = drug_ids

    # shuffle, since GroupKFold does not implement this
    indices = np.arange(len(response))
    np.random.seed(random_state)
    shuffled_indices = np.random.permutation(indices)
    response = response[shuffled_indices].copy()
    cell_line_ids = cell_line_ids[shuffled_indices].copy()
    drug_ids = drug_ids[shuffled_indices].copy()
    group_ids = group_ids[shuffled_indices].copy()
    gkf = GroupKFold(n_splits=n_cv_splits)
    cv_sets = []

    for train_indices, test_indices in gkf.split(response, groups=group_ids):
        cv_fold = {
            "train": DrugResponseDataset(
                cell_line_ids=cell_line_ids[train_indices],
                drug_ids=drug_ids[train_indices],
                response=response[train_indices],
                dataset_name=dataset_name,
            ),
            "test": DrugResponseDataset(
                cell_line_ids=cell_line_ids[test_indices],
                drug_ids=drug_ids[test_indices],
                response=response[test_indices],
                dataset_name=dataset_name,
            ),
        }
        if split_validation:
            # split training set into training and validation set.
            # The validation set also does
            # contain unqiue cell lines/drugs
            unique_train_groups = np.unique(group_ids[train_indices])
            train_groups, validation_groups = train_test_split(
                unique_train_groups,
                test_size=validation_ratio,
                shuffle=True,
                random_state=random_state,
            )
            train_indices = np.where(np.isin(group_ids, train_groups))[0]
            validation_indices = np.where(np.isin(group_ids, validation_groups))[0]
            cv_fold["train"] = DrugResponseDataset(
                cell_line_ids=cell_line_ids[train_indices],
                drug_ids=drug_ids[train_indices],
                response=response[train_indices],
                dataset_name=dataset_name,
            )
            cv_fold["validation"] = DrugResponseDataset(
                cell_line_ids=cell_line_ids[validation_indices],
                drug_ids=drug_ids[validation_indices],
                response=response[validation_indices],
                dataset_name=dataset_name,
            )

        cv_sets.append(cv_fold)
    return cv_sets


class FeatureDataset(Dataset):
    """Class for feature datasets."""

    def __init__(
        self,
        features: dict[str, dict[str, Any]],
        meta_info: Optional[dict[str, Any]] = None,
    ):
        """
        Initializes the feature dataset.

        :param features: dictionary of features,
            key: drug ID/cell line ID, value: Dict of feature views,
            key: feature name, value: feature vector
        :param meta_info: additional information for the views, e.g. gene names for gene expression
        """
        super().__init__()
        self.features = features
        self.view_names = self.get_view_names()
        if meta_info is not None:
            # assert that str of meta Dict[str, Any] is in view_names
            if not all(meta_key in self.view_names for meta_key in meta_info.keys()):
                raise AssertionError(f"Meta keys {meta_info.keys()} not in view names {self.view_names}")
            self.meta_info = meta_info
        else:
            self.meta_info = None
        self.identifiers = self.get_ids()

    def save(self, path: str):
        """
        Saves the feature dataset to data.

        :param path: path to the dataset
        """
        raise NotImplementedError("save method not implemented")

    def load(self, path: str):
        """
        Loads the feature dataset from data.

        :param path: path to the dataset
        """
        raise NotImplementedError("load method not implemented")

    def randomize_features(self, views_to_randomize: Union[str, list], randomization_type: str) -> None:
        """
        Randomizes the feature vectors.

        :param views_to_randomize: name of feature view or list of names of multiple feature views
            to randomize. The other views are not randomized.
        :param randomization_type: randomization type ('permutation', 'invariant').
        :return: Permutation permutes the feature vectors.
            Invariant means that the randomization is done in a way that a key characteristic of the
            feature is preserved. In case of matrices, this is the mean and standard deviation of the
            feature view for this instance, for networks it is the degree distribution.
        """
        if randomization_type not in ["permutation", "invariant"]:
<<<<<<< HEAD
            raise AssertionError(f"Unknown randomization type {randomization_type!r}. Choose from 'permutation', 'invariant'.")
=======
            raise AssertionError(
                f"Unknown randomization type {randomization_type!r}. Choose from 'permutation', 'invariant'."
            )
>>>>>>> af3d49d4

        if isinstance(views_to_randomize, str):
            views_to_randomize = [views_to_randomize]

        if randomization_type == "permutation":
            # Permute the specified views for each entity (= cell line or drug)
            # E.g. each cell line gets the feature vector/graph/image...
            # of another cell line.
            # Drawn without replacement.
            self.features = permute_features(
                features=self.features,
                views_to_permute=views_to_randomize,
                identifiers=self.identifiers,
                all_views=self.view_names,
            )

        elif randomization_type == "invariant":
            # Invariant randomization:
            # Randomize the specified views for each entity in a way that
            # a key characteristic of the feature is preserved.
            # For vectors this is the mean and standard deviation the feature view,
            # for networks the degree distribution.
            for view in views_to_randomize:
                for identifier in self.identifiers:
                    if isinstance(self.features[identifier][view], np.ndarray):
                        new_features = np.random.normal(
                            self.features[identifier][view].mean(),
                            self.features[identifier][view].std(),
                            self.features[identifier][view].shape,
                        )
                    elif isinstance(self.features[identifier][view], nx.classes.graph.Graph):
                        new_features = randomize_graph(self.features[identifier][view])

                    else:
                        raise ValueError(
<<<<<<< HEAD
                            f"No invariant randomization available for feature view " f"type {type(self.features[identifier][view])!r}."
=======
                            f"No invariant randomization available for feature view "
                            f"type {type(self.features[identifier][view])!r}."
>>>>>>> af3d49d4
                        )
                    self.features[identifier][view] = new_features

    def get_ids(self):
        """Returns drug ids of the dataset."""
        return np.array(list(self.features.keys()))

    def get_view_names(self):
        """Returns feature view names."""
        return list(self.features[list(self.features.keys())[0]].keys())

    def get_feature_matrix(self, view: str, identifiers: ArrayLike, stack: bool = True) -> Union[np.ndarray, list]:
        """
        Returns the feature matrix for the given view.

        The feature view must be a vector or matrix.
        :param view: view name
        :param identifiers: list of identifiers (cell lines oder drugs)
        :param stack: if True, stacks the feature vectors to a matrix. If False, returns a list of features.
        :return: feature matrix
        """
        if len(identifiers) == 0:
            raise AssertionError("get_feature_matrix: No identifiers given.")

        if view not in self.view_names:
            raise AssertionError(f"View {view!r} not in in the FeatureDataset.")
        missing_identifiers = {id_ for id_ in identifiers if id_ not in self.identifiers}
        if missing_identifiers:
            raise AssertionError(
                f"{len(missing_identifiers)} of {len(np.unique(identifiers))} ids are not in the "
                f"FeatureDataset. Missing ids: {missing_identifiers}"
            )

        if not all(len(self.features[id_][view]) == len(self.features[identifiers[0]][view]) for id_ in identifiers):
            raise AssertionError(f"Feature vectors of view {view} have different lengths.")

        if not all(isinstance(self.features[id_][view], np.ndarray) for id_ in identifiers):
            raise AssertionError(f"get_feature_matrix only works for vectors or matrices. {view} is not a numpy array.")
        out = [self.features[id_][view] for id_ in identifiers]
        return np.stack(out, axis=0) if stack else out

    def copy(self):
        """Returns a copy of the feature dataset."""
        return FeatureDataset(features=copy.deepcopy(self.features))

    def _add_features(self, other: "FeatureDataset") -> None:
        """
        Adds features views from another dataset. Inner join (only common identifiers are kept).

        :param other: other dataset
        """
        if len(set(self.view_names) & set(other.view_names)) != 0:
<<<<<<< HEAD
            raise AssertionError("Trying to add features but feature views overlap. FeatureDatasets should be distinct.")
=======
            raise AssertionError(
                "Trying to add features but feature views overlap. FeatureDatasets should be distinct."
            )
>>>>>>> af3d49d4
        if other.meta_info is not None:
            self.add_meta_info(other)

        common_identifiers = set(self.identifiers).intersection(other.identifiers)
        new_features = {}
        for id_ in common_identifiers:
            new_features[id_] = {view: self.features[id_][view] for view in self.view_names}
            for view in other.view_names:
                new_features[id_][view] = other.features[id_][view]

        self.features = new_features
        self.view_names = self.get_view_names()
        self.identifiers = self.get_ids()

    def add_meta_info(self, other: "FeatureDataset") -> None:
        """
        Adds meta information to the feature dataset.

        :param other: other dataset
        """
        other_meta = other.meta_info
        self.meta_info.update(other_meta)

    def transform_features(self, ids: ArrayLike, transformer: TransformerMixin, view: str):
        """
        Applies a transformation like standard scaling to features.

        :param ids: The IDs to transform
        :param transformer: fitted sklearn transformer
        :param view: the view to transform
        """
        if view not in self.view_names:
            raise AssertionError(f"Transform view {view!r} not in in the FeatureDataset.")
        if not all([clid in self.features for clid in ids]):
            raise AssertionError("Trying to transform, but a cell line is missing.")

        if len(np.unique(ids)) != len(ids):
            raise AssertionError("IDs should be unique.")

        for identifier in ids:
            feature_vector = self.features[identifier][view]
            scaled_feature_vector = transformer.transform([feature_vector])[0]
            self.features[identifier][view] = scaled_feature_vector

    def fit_transform_features(self, train_ids: ArrayLike, transformer: TransformerMixin, view: str):
        """
        Fits and applies a transformation. Fitting is done only on the train_ids.

        :param train_ids: The IDs corresponding to the training dataset.
        :param transformer: sklearn transformer
        :param view: the view to transform
        :return: The modified FeatureDataset with transformed gene expression features.
        """
        if view not in self.view_names:
            raise AssertionError(f"Transform view {view!r} not in in the FeatureDataset.")

        if len(np.unique(train_ids)) != len(train_ids):
            raise AssertionError("Train IDs should be unique.")

        train_features = []

        # Collect all features of the view for fitting the scaler
        for identifier in train_ids:
            feature_vector = self.features[identifier][view]
            train_features.append(feature_vector)

        # Fit the scaler on the collected feature data
        train_features = np.vstack(train_features)
        transformer.fit(train_features)

        # Apply transformation and scaling to each feature vector
        for identifier in self.features:
            feature_vector = self.features[identifier][view]
            scaled_gene_expression = transformer.transform([feature_vector])[0]
            self.features[identifier][view] = scaled_gene_expression
        return transformer

<<<<<<< HEAD
    def apply(self, function: Callable, view: str):
=======
    def _apply(self, function: Callable, view: str):
>>>>>>> af3d49d4
        """Applies a function to the features of a view."""
        for identifier in self.features:
            self.features[identifier][view] = function(self.features[identifier][view])<|MERGE_RESOLUTION|>--- conflicted
+++ resolved
@@ -246,21 +246,12 @@
 
     def split_dataset(
         self,
-<<<<<<< HEAD
-        n_cv_splits,
-        mode,
-        split_validation=True,
-        split_early_stopping=True,
-        validation_ratio=0.1,
-        random_state=42,
-=======
         n_cv_splits: int,
         mode: str,
         split_validation: bool = True,
         split_early_stopping: bool = True,
         validation_ratio: float = 0.1,
         random_state: int = 42,
->>>>>>> af3d49d4
     ) -> list[dict]:
         """
         Splits the dataset into training, validation and test sets for cross-validation.
@@ -308,11 +299,7 @@
 
         if split_validation and split_early_stopping:
             for split in cv_splits:
-<<<<<<< HEAD
-                validation_es, early_stopping = split_early_stopping_data(split["validation"], test_mode=mode)
-=======
                 validation_es, early_stopping = _split_early_stopping_data(split["validation"], test_mode=mode)
->>>>>>> af3d49d4
                 split["validation_es"] = validation_es
                 split["early_stopping"] = early_stopping
         self.cv_splits = cv_splits
@@ -413,11 +400,7 @@
 
     def mask(self, mask: list[bool]) -> None:
         """
-<<<<<<< HEAD
-        Masks the dataset.
-=======
         Removes rows from the dataset based on a boolean mask.
->>>>>>> af3d49d4
 
         :param mask: boolean mask
         """
@@ -457,13 +440,9 @@
             self.predictions = response_transformation.inverse_transform(self.predictions.reshape(-1, 1)).squeeze()
 
 
-<<<<<<< HEAD
-def split_early_stopping_data(validation_dataset: DrugResponseDataset, test_mode: str) -> tuple[DrugResponseDataset, DrugResponseDataset]:
-=======
 def _split_early_stopping_data(
     validation_dataset: DrugResponseDataset, test_mode: str
 ) -> tuple[DrugResponseDataset, DrugResponseDataset]:
->>>>>>> af3d49d4
     """
     Splits the validation dataset into a validation and an early stopping dataset.
 
@@ -700,13 +679,9 @@
             feature view for this instance, for networks it is the degree distribution.
         """
         if randomization_type not in ["permutation", "invariant"]:
-<<<<<<< HEAD
-            raise AssertionError(f"Unknown randomization type {randomization_type!r}. Choose from 'permutation', 'invariant'.")
-=======
             raise AssertionError(
                 f"Unknown randomization type {randomization_type!r}. Choose from 'permutation', 'invariant'."
             )
->>>>>>> af3d49d4
 
         if isinstance(views_to_randomize, str):
             views_to_randomize = [views_to_randomize]
@@ -742,12 +717,8 @@
 
                     else:
                         raise ValueError(
-<<<<<<< HEAD
-                            f"No invariant randomization available for feature view " f"type {type(self.features[identifier][view])!r}."
-=======
                             f"No invariant randomization available for feature view "
                             f"type {type(self.features[identifier][view])!r}."
->>>>>>> af3d49d4
                         )
                     self.features[identifier][view] = new_features
 
@@ -800,13 +771,9 @@
         :param other: other dataset
         """
         if len(set(self.view_names) & set(other.view_names)) != 0:
-<<<<<<< HEAD
-            raise AssertionError("Trying to add features but feature views overlap. FeatureDatasets should be distinct.")
-=======
             raise AssertionError(
                 "Trying to add features but feature views overlap. FeatureDatasets should be distinct."
             )
->>>>>>> af3d49d4
         if other.meta_info is not None:
             self.add_meta_info(other)
 
@@ -884,11 +851,7 @@
             self.features[identifier][view] = scaled_gene_expression
         return transformer
 
-<<<<<<< HEAD
-    def apply(self, function: Callable, view: str):
-=======
     def _apply(self, function: Callable, view: str):
->>>>>>> af3d49d4
         """Applies a function to the features of a view."""
         for identifier in self.features:
             self.features[identifier][view] = function(self.features[identifier][view])