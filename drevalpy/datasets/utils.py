import requests
import zipfile
import os
import numpy as np
from numpy.typing import ArrayLike
from typing import List, Optional
from sklearn.model_selection import KFold, GroupKFold, train_test_split
import networkx as nx


def download_dataset(
    dataset: str,
    data_path: str = "data",
    redownload: bool = False,
):
    file_name = f"{dataset}.zip"
    file_path = os.path.join(data_path, file_name)
    if os.path.exists(file_path) and not redownload:
        print(f"{dataset} already exists, skipping download.")
    else:
        url = "https://zenodo.org/doi/10.5281/zenodo.12633909"
        # Fetch the latest record
        response = requests.get(url)
        if response.status_code != 200:
            raise Exception(f"Error fetching record: {response.status_code}")
        latest_url = response.links["linkset"]["url"]
        response = requests.get(latest_url)
        if response.status_code != 200:
            raise Exception(f"Error fetching record: {response.status_code}")
        data = response.json()

        # Ensure the save path exists
        os.makedirs(data_path, exist_ok=True)

        # Download each file
        name_to_url = {file["key"]: file["links"]["self"] for file in data["files"]}
        file_url = name_to_url[file_name]
        # Download the file
        print(f"Downloading {dataset} from {file_url}...")
        response = requests.get(file_url)
        if response.status_code != 200:
            raise Exception(f"Error downloading file {dataset}: {response.status_code}")

        # Save the file
        with open(file_path, "wb") as f:
            f.write(response.content)

        with zipfile.ZipFile(file_path, "r") as z:
            for member in z.infolist():
                if not member.filename.startswith('__MACOSX/'):
                    z.extract(member, data_path)
        os.remove(file_path)  # Remove zip file after extraction

        print(f"{dataset} data downloaded and extracted to {data_path}")




def randomize_graph(original_graph: nx.Graph) -> nx.Graph:
    """
    Randomizes the graph by shuffling the edges while preserving the degree sequence.
    :param original_graph: The original graph
    :return: Randomized graph with the same degree sequence and node attributes
    """
    # Get the degree sequence from the original graph
    degree_sequence = [degree for node, degree in original_graph.degree()]

    # Generate a new graph with the expected degree sequence
    new_graph = nx.expected_degree_graph(degree_sequence, seed=1234)
<<<<<<< HEAD

    # Remap nodes to the original labels
    mapping = {new_node: old_node for new_node, old_node in zip(new_graph.nodes(), original_graph.nodes())}
    new_graph = nx.relabel_nodes(new_graph, mapping)

    # Copy node attributes from the original graph to the new graph
    for node, data in original_graph.nodes(data=True):
        new_graph.nodes[node].update(data)

    # Get the edge attributes from the original graph
    edge_attributes = list(original_graph.edges(data=True))

    # Assign random edge attributes to the new edges
    for edge in new_graph.edges():
        _, _, attr = edge_attributes[np.random.randint(len(edge_attributes))]
        new_graph[edge[0]][edge[1]].update(attr)

=======
    new_graph.add_nodes_from(original_graph.nodes(data=True))
    # randomly draw edge attribute from edge_attributes for each edge in new_features
    attrs = {edge: edge_attributes[np.random.randint(len(edge_attributes))] for edge in new_graph.edges()}
    nx.set_edge_attributes(new_graph, attrs)
>>>>>>> cbe4134b
    return new_graph



def permute_features(
    features: dict, identifiers: ArrayLike, views_to_permute: List, all_views: List
) -> dict:
    """Permute the specified views for each entity (= cell line or drug)
    E.g. each cell line gets the feature vector/graph/image... of another cell line. Drawn without replacement.
    :param features: dictionary of features
    :param identifiers: array of identifiers
    :param views_to_permute: list of views to permute
    :param all_views: list of all views
    :return: permuted features
    """

    return {
        entity: {
            view: (
                features[entity][view]
                if view not in views_to_permute
                else features[other_entity][view]
            )
            for view in all_views
        }
        for entity, other_entity in zip(identifiers, np.random.permutation(identifiers))
    }


def leave_pair_out_cv(
    n_cv_splits: int,
    response: ArrayLike,
    cell_line_ids: ArrayLike,
    drug_ids: ArrayLike,
    split_validation=True,
    validation_ratio=0.1,
    random_state=42,
    dataset_name: Optional[str] = None,
) -> List[dict]:
    """
    Leave pair out cross validation. Splits data into n_cv_splits number of cross validation splits.
    :param n_cv_splits: number of cross validation splits
    :param response: response (e.g. ic50 values)
    :param cell_line_ids: cell line IDs
    :param drug_ids: drug IDs
    :param split_validation: whether to split the training set into training and validation set
    :param validation_ratio: ratio of validation set (of the training set)
    :param random_state: random state
    :return: list of dicts of the cross validation sets
    """

    from drevalpy.datasets.dataset import DrugResponseDataset

    assert (
        len(response) == len(cell_line_ids) == len(drug_ids)
    ), "response, cell_line_ids and drug_ids must have the same length"

    kf = KFold(n_splits=n_cv_splits, shuffle=True, random_state=random_state)
    cv_sets = []

    for train_indices, test_indices in kf.split(response):
        if split_validation:
            # split training set into training and validation set
            train_indices, validation_indices = train_test_split(
                train_indices,
                test_size=validation_ratio,
                shuffle=True,
                random_state=random_state,
            )
        cv_fold = {
            "train": DrugResponseDataset(
                cell_line_ids=cell_line_ids[train_indices],
                drug_ids=drug_ids[train_indices],
                response=response[train_indices],
                dataset_name=dataset_name,
            ),
            "test": DrugResponseDataset(
                cell_line_ids=cell_line_ids[test_indices],
                drug_ids=drug_ids[test_indices],
                response=response[test_indices],
                dataset_name=dataset_name,
            ),
        }

        if split_validation:
            cv_fold["validation"] = DrugResponseDataset(
                cell_line_ids=cell_line_ids[validation_indices],
                drug_ids=drug_ids[validation_indices],
                response=response[validation_indices],
                dataset_name=dataset_name,
            )

        cv_sets.append(cv_fold)
    return cv_sets


def leave_group_out_cv(
    group: str,
    n_cv_splits: int,
    response: ArrayLike,
    cell_line_ids: ArrayLike,
    drug_ids: ArrayLike,
    split_validation=True,
    validation_ratio=0.1,
    random_state=42,
    dataset_name: Optional[str] = None,
):
    """
    Leave group out cross validation. Splits data into n_cv_splits number of cross validation splits.
    :param group: group to leave out (cell_line or drug)
    :param n_cv_splits: number of cross validation splits
    :param random_state: random state
    :return: list of dicts of the cross validation sets
    """
    from drevalpy.datasets.dataset import DrugResponseDataset

    assert group in {
        "cell_line",
        "drug",
    }, f"group must be 'cell_line' or 'drug', but is {group}"

    if group == "cell_line":
        group_ids = cell_line_ids
    elif group == "drug":
        group_ids = drug_ids

    # shuffle, since GroupKFold does not implement this
    indices = np.arange(len(response))
    shuffled_indices = np.random.RandomState(seed=random_state).permutation(indices)
    response = response[shuffled_indices]
    cell_line_ids = cell_line_ids[shuffled_indices]
    drug_ids = drug_ids[shuffled_indices]
    group_ids = group_ids[shuffled_indices]

    gkf = GroupKFold(n_splits=n_cv_splits)
    cv_sets = []

    for train_indices, test_indices in gkf.split(response, groups=group_ids):
        cv_fold = {
            "train": DrugResponseDataset(
                cell_line_ids=cell_line_ids[train_indices],
                drug_ids=drug_ids[train_indices],
                response=response[train_indices],
                dataset_name=dataset_name,
            ),
            "test": DrugResponseDataset(
                cell_line_ids=cell_line_ids[test_indices],
                drug_ids=drug_ids[test_indices],
                response=response[test_indices],
                dataset_name=dataset_name,
            ),
        }
        if split_validation:
            # split training set into training and validation set. The validation set also does contain unqiue cell lines/drugs
            unique_train_groups = np.unique(group_ids[train_indices])
            train_groups, validation_groups = train_test_split(
                unique_train_groups,
                test_size=validation_ratio,
                shuffle=True,
                random_state=random_state,
            )
            train_indices = np.where(np.isin(group_ids, train_groups))[0]
            validation_indices = np.where(np.isin(group_ids, validation_groups))[0]
            cv_fold["train"] = DrugResponseDataset(
                cell_line_ids=cell_line_ids[train_indices],
                drug_ids=drug_ids[train_indices],
                response=response[train_indices],
                dataset_name=dataset_name,
            )
            cv_fold["validation"] = DrugResponseDataset(
                cell_line_ids=cell_line_ids[validation_indices],
                drug_ids=drug_ids[validation_indices],
                response=response[validation_indices],
                dataset_name=dataset_name,
            )

        cv_sets.append(cv_fold)
    return cv_sets<|MERGE_RESOLUTION|>--- conflicted
+++ resolved
@@ -51,7 +51,7 @@
                     z.extract(member, data_path)
         os.remove(file_path)  # Remove zip file after extraction
 
-        print(f"{dataset} data downloaded and extracted to {data_path}")
+        print(f"CCLE data downloaded and extracted to {data_path}")
 
 
 
@@ -67,7 +67,6 @@
 
     # Generate a new graph with the expected degree sequence
     new_graph = nx.expected_degree_graph(degree_sequence, seed=1234)
-<<<<<<< HEAD
 
     # Remap nodes to the original labels
     mapping = {new_node: old_node for new_node, old_node in zip(new_graph.nodes(), original_graph.nodes())}
@@ -85,12 +84,6 @@
         _, _, attr = edge_attributes[np.random.randint(len(edge_attributes))]
         new_graph[edge[0]][edge[1]].update(attr)
 
-=======
-    new_graph.add_nodes_from(original_graph.nodes(data=True))
-    # randomly draw edge attribute from edge_attributes for each edge in new_features
-    attrs = {edge: edge_attributes[np.random.randint(len(edge_attributes))] for edge in new_graph.edges()}
-    nx.set_edge_attributes(new_graph, attrs)
->>>>>>> cbe4134b
     return new_graph
 
 
