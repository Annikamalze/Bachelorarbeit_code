import os
import shutil
from typing import List, Optional, Tuple, Any
import pandas as pd
from sklearn.model_selection import KFold, GroupKFold
import numpy as np
from numpy.typing import ArrayLike
from sklearn.model_selection import train_test_split
from scipy.stats import pearsonr, spearmanr, kendalltau
from pingouin import partial_corr


def leave_pair_out_cv(
    n_cv_splits: int,
    response: ArrayLike,
    cell_line_ids: ArrayLike,
    drug_ids: ArrayLike,
    split_validation=True,
    validation_ratio=0.1,
    random_state=42,
    dataset_name: Optional[str] = None,
) -> List[dict]:
    """
    Leave pair out cross validation. Splits data into n_cv_splits number of cross validation splits.
    :param n_cv_splits: number of cross validation splits
    :param response: response (e.g. ic50 values)
    :param cell_line_ids: cell line IDs
    :param drug_ids: drug IDs
    :param split_validation: whether to split the training set into training and validation set
    :param validation_ratio: ratio of validation set (of the training set)
    :param random_state: random state
    :return: list of dicts of the cross validation sets
    """

    from drevalpy.datasets.dataset import DrugResponseDataset

    assert (
        len(response) == len(cell_line_ids) == len(drug_ids)
    ), "response, cell_line_ids and drug_ids must have the same length"

    kf = KFold(n_splits=n_cv_splits, shuffle=True, random_state=random_state)
    cv_sets = []

    for train_indices, test_indices in kf.split(response):
        if split_validation:
            # split training set into training and validation set
            train_indices, validation_indices = train_test_split(
                train_indices,
                test_size=validation_ratio,
                shuffle=True,
                random_state=random_state,
            )
        cv_fold = {
            "train": DrugResponseDataset(
                cell_line_ids=cell_line_ids[train_indices],
                drug_ids=drug_ids[train_indices],
                response=response[train_indices],
                dataset_name=dataset_name,
            ),
            "test": DrugResponseDataset(
                cell_line_ids=cell_line_ids[test_indices],
                drug_ids=drug_ids[test_indices],
                response=response[test_indices],
                dataset_name=dataset_name,
            ),
        }

        if split_validation:
            cv_fold["validation"] = DrugResponseDataset(
                cell_line_ids=cell_line_ids[validation_indices],
                drug_ids=drug_ids[validation_indices],
                response=response[validation_indices],
                dataset_name=dataset_name,
            )

        cv_sets.append(cv_fold)
    return cv_sets


def leave_group_out_cv(
    group: str,
    n_cv_splits: int,
    response: ArrayLike,
    cell_line_ids: ArrayLike,
    drug_ids: ArrayLike,
    split_validation=True,
    validation_ratio=0.1,
    random_state=42,
    dataset_name: Optional[str] = None,
):
    """
    Leave group out cross validation. Splits data into n_cv_splits number of cross validation splits.
    :param group: group to leave out (cell_line or drug)
    :param n_cv_splits: number of cross validation splits
    :param random_state: random state
    :return: list of dicts of the cross validation sets
    """
    from drevalpy.datasets.dataset import DrugResponseDataset

    assert group in {
        "cell_line",
        "drug",
    }, f"group must be 'cell_line' or 'drug', but is {group}"

    if group == "cell_line":
        group_ids = cell_line_ids
    elif group == "drug":
        group_ids = drug_ids

    # shuffle, since GroupKFold does not implement this
    indices = np.arange(len(response))
    shuffled_indices = np.random.RandomState(seed=random_state).permutation(indices)
    response = response[shuffled_indices]
    cell_line_ids = cell_line_ids[shuffled_indices]
    drug_ids = drug_ids[shuffled_indices]
    group_ids = group_ids[shuffled_indices]

    gkf = GroupKFold(n_splits=n_cv_splits)
    cv_sets = []

    for train_indices, test_indices in gkf.split(response, groups=group_ids):
        cv_fold = {
            "train": DrugResponseDataset(
                cell_line_ids=cell_line_ids[train_indices],
                drug_ids=drug_ids[train_indices],
                response=response[train_indices],
                dataset_name=dataset_name,
            ),
            "test": DrugResponseDataset(
                cell_line_ids=cell_line_ids[test_indices],
                drug_ids=drug_ids[test_indices],
                response=response[test_indices],
                dataset_name=dataset_name,
            ),
        }
        if split_validation:
            # split training set into training and validation set. The validation set also does contain unqiue cell lines/drugs
            unique_train_groups = np.unique(group_ids[train_indices])
            train_groups, validation_groups = train_test_split(
                unique_train_groups,
                test_size=validation_ratio,
                shuffle=True,
                random_state=random_state,
            )
            train_indices = np.where(np.isin(group_ids, train_groups))[0]
            validation_indices = np.where(np.isin(group_ids, validation_groups))[0]
            cv_fold["train"] = DrugResponseDataset(
                cell_line_ids=cell_line_ids[train_indices],
                drug_ids=drug_ids[train_indices],
                response=response[train_indices],
                dataset_name=dataset_name,
            )
            cv_fold["validation"] = DrugResponseDataset(
                cell_line_ids=cell_line_ids[validation_indices],
                drug_ids=drug_ids[validation_indices],
                response=response[validation_indices],
                dataset_name=dataset_name,
            )

        cv_sets.append(cv_fold)
    return cv_sets


def partial_correlation(
    y_pred: np.ndarray,
    y_true: np.ndarray,
    cell_line_ids: np.ndarray,
    drug_ids: np.ndarray,
    method: str = "pearson",
    return_pvalue: bool = False,
) -> Tuple[float, float] | float:
    """
    Computes the partial correlation between predictions and response, conditioned on cell line and drug.
    :param y_pred: predictions
    :param y_true: response
    :param cell_line_ids: cell line IDs
    :param drug_ids: drug IDs
    :param method: method to compute the partial correlation (pearson, spearman)
    :return: partial correlation float
    """

    if len(y_true) < 3:
        return np.nan
    assert (
        len(y_pred) == len(y_true) == len(cell_line_ids) == len(drug_ids)
    ), "predictions, response, drug_ids, and cell_line_ids must have the same length"

    df = pd.DataFrame(
        {
            "response": y_true,
            "predictions": y_pred,
            "cell_line_ids": cell_line_ids,
            "drug_ids": drug_ids,
        }
    )

    df["cell_line_ids"] = pd.factorize(df["cell_line_ids"])[0]
    df["drug_ids"] = pd.factorize(df["drug_ids"])[0]
<<<<<<< HEAD
    if df.shape[0] < 3:
        r, p = np.nan, np.nan
    else:
        result = partial_corr(data=df, x='predictions', y='response', covar=['cell_line_ids', 'drug_ids'], method=method)
        r = result['r'].iloc[0]
        p = result['p-val'].iloc[0]
=======
    result = partial_corr(
        data=df,
        x="predictions",
        y="response",
        covar=["cell_line_ids", "drug_ids"],
        method=method,
    )
    r = result["r"].iloc[0]
    p = result["p-val"].iloc[0]
>>>>>>> 0c3b24a8
    if return_pvalue:
        return r, p
    else:
        return r


def pearson(y_pred: np.ndarray, y_true: np.ndarray) -> float:
    """
    Computes the pearson correlation between predictions and response.
    :param y_pred: predictions
    :param y_true: response
    :return: pearson correlation float
    """

    assert len(y_pred) == len(
        y_true
    ), "predictions, response  must have the same length"
    if (y_pred == y_pred[0]).all() or (y_true == y_true[0]).all() or len(y_true) < 2:
        return np.nan
    return pearsonr(y_pred, y_true)[0]


def spearman(y_pred: np.ndarray, y_true: np.ndarray) -> float:
    """
    Computes the spearman correlation between predictions and response.
    :param y_pred: predictions
    :param y_true: response
    :return: spearman correlation float
    """
    # we can use scipy.stats.spearmanr
    assert len(y_pred) == len(
        y_true
    ), "predictions, response  must have the same length"
    if (y_pred == y_pred[0]).all() or (y_true == y_true[0]).all() or len(y_true) < 2:
        return np.nan
    return spearmanr(y_pred, y_true)[0]


def kendall(y_pred: np.ndarray, y_true: np.ndarray) -> float:
    """
    Computes the kendall tau correlation between predictions and response.
    :param y_pred: predictions
    :param y_true: response
    :return: kendall tau correlation float
    """
    # we can use scipy.stats.spearmanr
    assert len(y_pred) == len(
        y_true
    ), "predictions, response  must have the same length"
    if (y_pred == y_pred[0]).all() or (y_true == y_true[0]).all() or len(y_true) < 2:
        return np.nan
    return kendalltau(y_pred, y_true)[0]


def handle_overwrite(path: str, overwrite: bool) -> None:
    """Handle overwrite logic for a given path."""
    if os.path.exists(path) and overwrite:
        shutil.rmtree(path)
    os.makedirs(path, exist_ok=True)<|MERGE_RESOLUTION|>--- conflicted
+++ resolved
@@ -196,24 +196,12 @@
 
     df["cell_line_ids"] = pd.factorize(df["cell_line_ids"])[0]
     df["drug_ids"] = pd.factorize(df["drug_ids"])[0]
-<<<<<<< HEAD
     if df.shape[0] < 3:
         r, p = np.nan, np.nan
     else:
         result = partial_corr(data=df, x='predictions', y='response', covar=['cell_line_ids', 'drug_ids'], method=method)
         r = result['r'].iloc[0]
         p = result['p-val'].iloc[0]
-=======
-    result = partial_corr(
-        data=df,
-        x="predictions",
-        y="response",
-        covar=["cell_line_ids", "drug_ids"],
-        method=method,
-    )
-    r = result["r"].iloc[0]
-    p = result["p-val"].iloc[0]
->>>>>>> 0c3b24a8
     if return_pvalue:
         return r, p
     else:
