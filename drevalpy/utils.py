"""Utility functions for the evaluation pipeline."""

import argparse
from pathlib import Path
from typing import Optional

from sklearn.base import TransformerMixin
from sklearn.preprocessing import MinMaxScaler, RobustScaler, StandardScaler

from .datasets import AVAILABLE_DATASETS
from .datasets.dataset import DrugResponseDataset
from .datasets.loader import load_dataset
from .evaluation import AVAILABLE_METRICS
from .experiment import drug_response_experiment, pipeline_function
from .models import MODEL_FACTORY


@pipeline_function
def get_parser() -> argparse.ArgumentParser:
    """
    Get the parser for the evaluation pipeline.

    :returns: parser
    """
    parser = argparse.ArgumentParser(description="Run the drug response prediction model test suite.")
    parser.add_argument(
        "--run_id",
        type=str,
        default="my_run",
        help="identifier to save the results",
    )

    parser.add_argument(
        "--path_data",
        type=str,
        default="data",
        help="Path to the data directory",
    )

    parser.add_argument(
        "--models",
        nargs="+",
        help="model to evaluate or list of models to compare",
    )
    parser.add_argument(
        "--baselines",
        nargs="+",
        help="baseline or list of baselines. The baselines are also hpam-tuned and compared to the "
        "models, but no randomization or robustness tests are run.",
    )
    parser.add_argument(
        "--test_mode",
        nargs="+",
        default=["LPO"],
        help="Which tests to run (LPO=Leave-random-Pairs-Out, "
        "LCO=Leave-Cell-line-Out, LDO=Leave-Drug-Out). Can be a list of test runs e.g. "
        "'LPO LCO LDO' to run all tests. Default is LPO",
    )
    parser.add_argument(
        "--randomization_mode",
        nargs="+",
        default=["None"],
        help="Which randomization tests to run, additionally to the normal run. Default is None, "
        "which means no randomization tests are run."
        "Modes: SVCC, SVRC, SVCD, SVRD. "
        "Can be a list of randomization tests e.g. 'SCVC SCVD' to run two tests."
        "SVCC: Single View Constant for Cell Lines: in this mode, one experiment is done for every "
        "cell line view the model uses (e.g. gene expression, mutation, ..). "
        "For each experiment one cell line view is held constant while the others are randomized. "
        "SVRC Single View Random for Cell Lines: in this mode, one experiment is done for every "
        "cell line view the model uses (e.g. gene expression, mutation, ..). "
        "For each experiment one cell line view is randomized while the others are held constant. "
        "SVCD: Single View Constant for Drugs: in this mode, one experiment is done for every "
        "drug view the model uses (e.g. fingerprints, target_information, ..). "
        "For each experiment one drug view is held constant while the others are randomized. "
        "SVRD: Single View Random for Drugs: in this mode, one experiment is done for every "
        "drug view the model uses (e.g. gene expression, target_information, ..). "
        "For each experiment one drug view is randomized while the others are held constant.",
    )
    parser.add_argument(
        "--randomization_type",
        type=str,
        default="permutation",
        help='type of randomization to use. Choose from "permutation" or "invariant". Default is '
        '"permutation" "permutation": permute the features over the instances, keeping the '
        "distribution of the features the same but dissolving the relationship to the "
        'target "invariant": the randomization is done in a way that a key characteristic of '
        "the feature is preserved. In case of matrices, this is the mean and standard "
        "deviation of the feature view for this instance, for networks it is the degree "
        "distribution.",
    )
    parser.add_argument(
        "--n_trials_robustness",
        type=int,
        default=0,
        help="Number of trials to run for the robustness test. Default is 0, which means no "
        "robustness test is run. The robustness test is a test where the model is trained "
        "with varying seeds. This is done multiple times to see how stable the model is.",
    )

    parser.add_argument(
        "--dataset_name",
        type=str,
        default="GDSC1",
        help="Name of the drug response dataset",
    )

    parser.add_argument(
        "--cross_study_datasets",
        nargs="+",
        default=[],
        help="List of datasets to use to evaluate predictions across studies. Default is empty list"
        " which means no cross-study datasets are used.",
    )

    parser.add_argument(
        "--path_out",
        type=str,
        default="results/",
        help="Path to the output directory",
    )

    parser.add_argument(
        "--curve_curator",
        action="store_true",
        default=False,
        help="Whether to run " "CurveCurator " "to sort out " "non-reactive " "curves",
    )

    parser.add_argument(
        "--curve_curator_cores",
        type=int,
        default=1,
        help="Max. number of cores used to fit curves with CurveCurator following min(cores, #curves to fit).",
    )

    parser.add_argument(
        "--measure",
        type=str,
        default="LN_IC50",
        help="The drug response measure used as prediction target. Can be one of ['LN_IC50', 'response']",
    )

    parser.add_argument(
        "--overwrite",
        action="store_true",
        default=False,
        help="Overwrite existing results with the same path out and run_id? ",
    )
    parser.add_argument(
        "--optim_metric",
        type=str,
        default="RMSE",
        help=f"Metric for hyperparameter tuning choose from {list(AVAILABLE_METRICS.keys())} " f"Default is RMSE.",
    )
    parser.add_argument(
        "--n_cv_splits",
        type=int,
        default=7,
        help="Number of cross-validation splits to use for the evaluation",
    )

    parser.add_argument(
        "--response_transformation",
        type=str,
        default="None",
        help="Transformation to apply to the response variable during training and prediction. "
        "Will be retransformed after the final predictions. Possible values: standard, "
        "minmax, robust",
    )
    parser.add_argument(
        "--multiprocessing",
        action="store_true",
        default=False,
        help="Whether to use multiprocessing for the evaluation. Default is False",
    )

    return parser


@pipeline_function
def check_arguments(args) -> None:
    """
    Check the validity of the arguments for the evaluation pipeline.

    :param args: arguments passed from the command line
    :raises AssertionError: if any of the arguments is invalid
    :raises ValueError: if the number of cross-validation splits or curve_curator_cores is less than 1
    :raises FileNotFoundError: if a custom dataset name was specified and the input file could not be found.
    """
    if not args.models:
        raise AssertionError("At least one model must be specified")
    if not all(model in MODEL_FACTORY for model in args.models):
        raise AssertionError(
            f"Invalid model name. Available models are {list(MODEL_FACTORY.keys())}. If you want to "
            f"use your own model, you need to implement a new model class and add it to the "
            f"MODEL_FACTORY in the models init"
        )
    if not all(test in ["LPO", "LCO", "LDO"] for test in args.test_mode):
        raise AssertionError("Invalid test mode. Available test modes are LPO, LCO, LDO")

    if args.baselines is not None:
        if not all(baseline in MODEL_FACTORY for baseline in args.baselines):
            raise AssertionError(
                f"Invalid baseline name. Available baselines are {list(MODEL_FACTORY.keys())}. If you "
                f"want to use your own baseline, you need to implement a new model class and add it to "
                f"the MODEL_FACTORY in the models init"
            )
    if args.dataset_name not in AVAILABLE_DATASETS:
        if args.curve_curator:
            expected_custom_input = Path(args.path_data) / args.dataset_name / f"{args.dataset_name}_raw.csv"
            if not expected_custom_input.is_file():
                raise FileNotFoundError(
                    "You specified the curve_curator option with a custom dataset name which requires raw "
                    "viability data to be located at {expected_custom_input} but the file does not exist. "
                    "Please check the 'path_data' and 'dataset_name' arguments and ensure the raw viability "
                    "input file is located at <path_data>/<dataset_name>/<dataset_name>_raw.csv."
                )
        else:
            expected_custom_input = Path(args.path_data) / args.dataset_name / f"{args.dataset_name}_raw.csv"
            if not expected_custom_input.is_file():
                raise FileNotFoundError(
                    "You specified a custom dataset name which requires prefit curve data to be located at "
                    "{expected_custom_input} but the file does not exist. Please check the 'path_data' and "
                    "'dataset_name' arguments and ensure the prefit curve data is located at input file is "
                    "located at <path_data>/<dataset_name>/<dataset_name>.csv."
                )

    if args.curve_curator and args.curve_curator_cores < 1:
        raise ValueError("Number of cores for CurveCurator must be greater than 0.")

    for dataset in args.cross_study_datasets:
        if dataset not in AVAILABLE_DATASETS:
            raise AssertionError(
                f"Invalid dataset name in cross_study_datasets. Available datasets are "
                f"{list(AVAILABLE_DATASETS.keys())} If you want to use your own dataset, you "
                f"need to implement a new response dataset loader and add it to the "
                f"AVAILABLE_DATASETS in the response_datasets init."
            )

    # if the path to args.path_data does not exist, create the directory
    Path(args.path_data).mkdir(parents=True, exist_ok=True)

    if args.n_cv_splits <= 1:
        raise ValueError("Number of cross-validation splits must be greater than 1.")

    # TODO Allow for custom randomization tests maybe via config file
    if args.randomization_mode[0] != "None":
        if not all(randomization in ["SVCC", "SVRC", "SVCD", "SVRD"] for randomization in args.randomization_mode):
            raise AssertionError(
                "At least one invalid randomization mode. Available randomization modes are SVCC, " "SVRC, SVSC, SVRD"
            )
<<<<<<< HEAD
=======

    if args.randomization_type not in ["permutation", "invariant"]:
        raise AssertionError("Invalid randomization type. Choose from 'permutation' or 'invariant'")

    if args.n_trials_robustness < 0:
        raise ValueError("Number of trials for robustness test must be greater than or equal to 0")

    if args.curve_curator:
        if args.curve_curator_cores < 1:
            raise ValueError("Number of cores for CurveCurator must be greater than 0.")
>>>>>>> de1d7ce5

    if args.measure not in ["LN_IC50", "response"]:
        raise ValueError("Only 'LN_IC50' and 'response' are currently available as a drug response measure.")

    if args.response_transformation not in ["None", "standard", "minmax", "robust"]:
        raise AssertionError("Invalid response_transformation. Choose from None, standard, minmax, robust")

    if args.optim_metric not in AVAILABLE_METRICS:
        raise AssertionError(
            f"Invalid optim_metric for hyperparameter tuning. Choose from" f" {list(AVAILABLE_METRICS.keys())}"
        )


def main(args) -> None:
    """
    Main function to run the drug response evaluation pipeline.

    :param args: passed from command line
    """
    check_arguments(args)

    # PIPELINE: LOAD_RESPONSE
    response_data, cross_study_datasets = get_datasets(
        dataset_name=args.dataset_name,
        cross_study_datasets=args.cross_study_datasets,
        path_data=args.path_data,
        measure=args.measure,
        curve_curator=args.curve_curator,
        cores=args.curve_curator_cores,
    )

    models = [MODEL_FACTORY[model] for model in args.models]

    if args.baselines is not None:
        baselines = [MODEL_FACTORY[baseline] for baseline in args.baselines]
    else:
        baselines = []
    # TODO Allow for custom randomization tests maybe via config file

    if args.randomization_mode[0] == "None":
        args.randomization_mode = None
    response_transformation = get_response_transformation(args.response_transformation)

    for test_mode in args.test_mode:
        drug_response_experiment(
            models=models,
            baselines=baselines,
            response_data=response_data,
            response_transformation=response_transformation,
            metric=args.optim_metric,
            n_cv_splits=args.n_cv_splits,
            multiprocessing=args.multiprocessing,
            test_mode=test_mode,
            randomization_mode=args.randomization_mode,
            randomization_type=args.randomization_type,
            n_trials_robustness=args.n_trials_robustness,
            cross_study_datasets=cross_study_datasets,
            path_out=args.path_out,
            run_id=args.run_id,
            overwrite=args.overwrite,
            path_data=args.path_data,
        )


def get_datasets(
    dataset_name: str,
    cross_study_datasets: list,
    path_data: str = "data",
    measure: str = "response",
    curve_curator: bool = False,
    cores: int = 1,
) -> tuple[DrugResponseDataset, Optional[list[DrugResponseDataset]]]:
    """
    Load the response data and cross-study datasets.

    :param dataset_name: The name of the dataset to load. Can be one of ('GDSC1', 'GDSC2', 'CCLE', or 'Toy_Data')
        to download provided datasets, or any other name to allow for custom datasets.
    :param cross_study_datasets: list of cross-study datasets. CurveCurator is not applicable to these. If you wish
        to provide custom cross_study_datasets, you have to invoke curve fitting manually using
        drevalpy.datasets.curvecurator.fit_curves
    :param path_data: The parent path in which custom or downloaded datasets should be located, or in which raw
        viability data is to be found for fitting with CurveCurator (see param curve_curator for details).
        The location of the datasets are resolved by <path_data>/<dataset_name>/<dataset_name>.csv.
    :param measure: The name of the column containing the measure to predict, default = "response".
        If curve_curator is True, this measure is appended with "_curvecurator", e.g. "response_curvecurator" to
        distinguish between measures provided by the original source of a dataset, or the measures fit by
        CurveCurator.
    :param curve_curator: If True, the measure is appended with "_curvecurator".
        If a custom dataset_name was provided, this will invoke the fitting procedure of raw viability data,
        which is expected to exist at <path_data>/<dataset_name>/<dataset_name>_raw.csv. The fitted dataset will
        be stored in the same folder, in a file called <dataset_name>.csv
    :param cores: Number of cores to use for CurveCurator fitting. Only used when curve_curator is True, default = 1
    :returns: response data and, potentially, cross-study datasets
    """
    # PIPELINE: LOAD_RESPONSE
    response_data = load_dataset(
        dataset_name=dataset_name, path_data=path_data, measure=measure, curve_curator=curve_curator, cores=cores
    )

    cross_study_datasets = [
        load_dataset(dataset_name=dn, path_data=path_data, measure=measure) for dn in cross_study_datasets
    ]
    return response_data, cross_study_datasets


@pipeline_function
def get_response_transformation(response_transformation: str) -> Optional[TransformerMixin]:
    """
    Get the skelarn response transformation object of choice.

    Users can choose from "None", "standard", "minmax", "robust".
    :param response_transformation: response transformation to apply
    :returns: response transformation object
    :raises ValueError: if the response transformation is not recognized
    """
    if response_transformation == "None":
        return None
    if response_transformation == "standard":
        return StandardScaler()
    if response_transformation == "minmax":
        return MinMaxScaler()
    if response_transformation == "robust":
        return RobustScaler()
    raise ValueError(
        f"Unknown response transformation {response_transformation}. Choose from 'None', "
        f"'standard', 'minmax', 'robust'"
    )<|MERGE_RESOLUTION|>--- conflicted
+++ resolved
@@ -250,19 +250,12 @@
             raise AssertionError(
                 "At least one invalid randomization mode. Available randomization modes are SVCC, " "SVRC, SVSC, SVRD"
             )
-<<<<<<< HEAD
-=======
 
     if args.randomization_type not in ["permutation", "invariant"]:
         raise AssertionError("Invalid randomization type. Choose from 'permutation' or 'invariant'")
 
     if args.n_trials_robustness < 0:
         raise ValueError("Number of trials for robustness test must be greater than or equal to 0")
-
-    if args.curve_curator:
-        if args.curve_curator_cores < 1:
-            raise ValueError("Number of cores for CurveCurator must be greater than 0.")
->>>>>>> de1d7ce5
 
     if args.measure not in ["LN_IC50", "response"]:
         raise ValueError("Only 'LN_IC50' and 'response' are currently available as a drug response measure.")
