"""
Utility functions for the visualization part of the package.
"""

import os
import pathlib
import shutil
<<<<<<< HEAD
import re
=======
from typing import List

>>>>>>> af3d49d4
import importlib_resources
import pandas as pd

from drevalpy.datasets.dataset import DrugResponseDataset
from drevalpy.evaluation import AVAILABLE_METRICS, evaluate
from drevalpy.visualization import HTMLTable
from drevalpy.visualization.corr_comp_scatter import CorrelationComparisonScatter
from drevalpy.visualization.critical_difference_plot import CriticalDifferencePlot
from drevalpy.visualization.regression_slider_plot import RegressionSliderPlot
from drevalpy.visualization.vioheat import VioHeat


def parse_layout(f, path_to_layout):
    """
    Parse the layout file and write it to the output file.
    :param f:
    :param path_to_layout:
    :return:
    """
    with open(path_to_layout, encoding="utf-8") as layout_f:
        layout = layout_f.readlines()
    if path_to_layout.endswith("index_layout.html"):
        # remove the last 2 lines (</body>, </html>)
        layout = layout[:-2]
    else:
        # remove the last 3 lines (</div>, </body>, </html>)
        layout = layout[:-3]
    f.write("".join(layout))


def parse_results(path_to_results: str):
    """
    Parse the results from the given directory.
    :param path_to_results:
    :return:
    """
    print("Generating result tables ...")
    # generate list of all result files
    result_dir = pathlib.Path(path_to_results)
    result_files = list(result_dir.rglob("*.csv"))
    # filter for all files that follow this pattern: result_dir/*/{predictions|cross_study|randomization|robustness}/*.csv
    pattern = re.compile(fr"{result_dir}/(LPO|LCO|LDO)/[^/]+/(predictions|cross_study|randomization|robustness)/.*\.csv$")
    result_files = [file for file in result_files if pattern.match(str(file))]

    # inititalize dictionaries to store the evaluation results
    evaluation_results = None
    evaluation_results_per_drug = None
    evaluation_results_per_cell_line = None
    true_vs_pred = None

    # read every result file and compute the evaluation metrics
    for file in result_files:
        file_parts = os.path.normpath(file).split("/")
        lpo_lco_ldo = file_parts[2]
        algorithm = file_parts[3]
        (
            overall_eval,
            eval_results_per_drug,
            eval_results_per_cl,
            t_vs_p,
            model_name,
        ) = evaluate_file(pred_file=file, test_mode=lpo_lco_ldo, model_name=algorithm)

<<<<<<< HEAD
        evaluation_results = overall_eval if evaluation_results is None else pd.concat([evaluation_results, overall_eval])
=======
        evaluation_results = (
            overall_eval if evaluation_results is None else pd.concat([evaluation_results, overall_eval])
        )
>>>>>>> af3d49d4
        true_vs_pred = t_vs_p if true_vs_pred is None else pd.concat([true_vs_pred, t_vs_p])

        if eval_results_per_drug is not None:
            evaluation_results_per_drug = (
                eval_results_per_drug
                if evaluation_results_per_drug is None
                else pd.concat([evaluation_results_per_drug, eval_results_per_drug])
            )

        if eval_results_per_cl is not None:
            evaluation_results_per_cell_line = (
                eval_results_per_cl
                if evaluation_results_per_cell_line is None
                else pd.concat([evaluation_results_per_cell_line, eval_results_per_cl])
            )

    return (
        evaluation_results,
        evaluation_results_per_drug,
        evaluation_results_per_cell_line,
        true_vs_pred,
    )


def evaluate_file(pred_file: pathlib.Path, test_mode: str, model_name: str):
    """
    Evaluate the predictions from the final models.
    :param pred_file:
    :param test_mode:
    :param model_name:
    :return:
    """
    print("Parsing file:", os.path.normpath(pred_file))
    result = pd.read_csv(pred_file)
    dataset = DrugResponseDataset(
        response=result["response"],
        cell_line_ids=result["cell_line_ids"],
        drug_ids=result["drug_ids"],
        predictions=result["predictions"],
    )
    model = generate_model_names(test_mode=test_mode, model_name=model_name, pred_file=pred_file)

    # overall evaluation
    overall_eval = {model: evaluate(dataset, AVAILABLE_METRICS.keys())}

    true_vs_pred = pd.DataFrame(
        {
            "model": [model for _ in range(len(dataset.response))],
            "drug": dataset.drug_ids,
            "cell_line": dataset.cell_line_ids,
            "y_true": dataset.response,
            "y_pred": dataset.predictions,
        }
    )

    evaluation_results_per_drug = None
    evaluation_results_per_cl = None
    norm_drug_eval_results = {}
    norm_cl_eval_results = {}

    if "LPO" in model or "LCO" in model:
        norm_drug_eval_results, evaluation_results_per_drug = evaluate_per_group(
            df=true_vs_pred,
            group_by="drug",
            norm_group_eval_results=norm_drug_eval_results,
            eval_results_per_group=evaluation_results_per_drug,
            model=model,
        )
    if "LPO" in model or "LDO" in model:
        norm_cl_eval_results, evaluation_results_per_cl = evaluate_per_group(
            df=true_vs_pred,
            group_by="cell_line",
            norm_group_eval_results=norm_cl_eval_results,
            eval_results_per_group=evaluation_results_per_cl,
            model=model,
        )
    overall_eval = pd.DataFrame.from_dict(overall_eval, orient="index")
    if len(norm_drug_eval_results) > 0:
        overall_eval = concat_results(norm_drug_eval_results, "drug", overall_eval)
    if len(norm_cl_eval_results) > 0:
        overall_eval = concat_results(norm_cl_eval_results, "cell_line", overall_eval)

    return (
        overall_eval,
        evaluation_results_per_drug,
        evaluation_results_per_cl,
        true_vs_pred,
        model,
    )


def concat_results(norm_group_res, group_by, eval_res):
    """
    Concatenate the normalized group results to the evaluation results.
    :param norm_group_res:
    :param group_by:
    :param eval_res:
    :return:
    """
    norm_group_res = pd.DataFrame.from_dict(norm_group_res, orient="index")
    # append 'group normalized ' to the column names
    norm_group_res.columns = [f"{col}: {group_by} normalized" for col in norm_group_res.columns]
    eval_res = pd.concat([eval_res, norm_group_res], axis=1)
    return eval_res


def prep_results(eval_results, eval_results_per_drug, eval_results_per_cell_line, t_vs_p):
    """
    Prepare the results by introducing new columns for algorithm, randomization, setting, split,
    CV_split.
    :param eval_results:
    :param eval_results_per_drug:
    :param eval_results_per_cell_line:
    :param t_vs_p:
    :return:
    """
    # add variables
    # split the index by "_" into: algorithm, randomization, setting, split, CV_split
    new_columns = eval_results.index.str.split("_", expand=True).to_frame()
    new_columns.columns = [
        "algorithm",
        "rand_setting",
        "LPO_LCO_LDO",
        "split",
        "CV_split",
    ]
    new_columns.index = eval_results.index
    eval_results = pd.concat([new_columns.drop("split", axis=1), eval_results], axis=1)
    if eval_results_per_drug is not None:
<<<<<<< HEAD
        eval_results_per_drug[["algorithm", "rand_setting", "LPO_LCO_LDO", "split", "CV_split"]] = eval_results_per_drug["model"].str.split(
            "_", expand=True
        )
    if eval_results_per_cell_line is not None:
        eval_results_per_cell_line[["algorithm", "rand_setting", "LPO_LCO_LDO", "split", "CV_split"]] = eval_results_per_cell_line[
            "model"
        ].str.split("_", expand=True)
    t_vs_p[["algorithm", "rand_setting", "LPO_LCO_LDO", "split", "CV_split"]] = t_vs_p["model"].str.split("_", expand=True)
=======
        eval_results_per_drug[["algorithm", "rand_setting", "LPO_LCO_LDO", "split", "CV_split"]] = (
            eval_results_per_drug["model"].str.split("_", expand=True)
        )
    if eval_results_per_cell_line is not None:
        eval_results_per_cell_line[["algorithm", "rand_setting", "LPO_LCO_LDO", "split", "CV_split"]] = (
            eval_results_per_cell_line["model"].str.split("_", expand=True)
        )
    t_vs_p[["algorithm", "rand_setting", "LPO_LCO_LDO", "split", "CV_split"]] = t_vs_p["model"].str.split(
        "_", expand=True
    )
>>>>>>> af3d49d4

    return (
        eval_results,
        eval_results_per_drug,
        eval_results_per_cell_line,
        t_vs_p,
    )


def generate_model_names(test_mode, model_name, pred_file):
    """
    Generate the model names based on the prediction file.
    :param test_mode:
    :param model_name:
    :param pred_file:
    :return:
    """
    file_parts = os.path.basename(pred_file).split("_")
    pred_rand_rob = file_parts[0]
    if pred_rand_rob == "predictions":
        pred_setting = "predictions"
    elif pred_rand_rob == "randomization":
        pred_setting = "randomize-" + "-".join(file_parts[1:-2])
    elif pred_rand_rob == "robustness":
        pred_setting = "-".join(file_parts[:2])
    elif pred_rand_rob == "cross":
        pred_setting = "cross-study-" + file_parts[2]
    else:
        raise ValueError(f"Unknown prediction setting: {pred_rand_rob}")
    split = "_".join(os.path.basename(pred_file).split(".")[0].split("_")[-2:])
    return f"{model_name}_{pred_setting}_{test_mode}_{split}"


def evaluate_per_group(df, group_by, norm_group_eval_results, eval_results_per_group, model):
    """
    Evaluate the predictions per group.
    :param df:
    :param group_by:
    :param norm_group_eval_results:
    :param eval_results_per_group:
    :param model:
    :return:
    """
    # calculate the mean of y_true per drug
    print(f"Calculating {group_by}-wise evaluation measures …")
    df[f"mean_y_true_per_{group_by}"] = df.groupby(group_by)["y_true"].transform("mean")
    norm_df = df.copy()
    norm_df["y_true"] = norm_df["y_true"] - norm_df[f"mean_y_true_per_{group_by}"]
    norm_df["y_pred"] = norm_df["y_pred"] - norm_df[f"mean_y_true_per_{group_by}"]
    norm_group_eval_results[model] = evaluate(
        DrugResponseDataset(
            response=norm_df["y_true"],
            cell_line_ids=norm_df["cell_line"],
            drug_ids=norm_df["drug"],
            predictions=norm_df["y_pred"],
        ),
        AVAILABLE_METRICS.keys() - {"MSE", "RMSE", "MAE"},
    )
    # evaluation per group
    eval_results_per_group = compute_evaluation(df, eval_results_per_group, group_by, model)
    return norm_group_eval_results, eval_results_per_group


def compute_evaluation(df, return_df, group_by, model):
    """
    Compute the evaluation metrics per group.
    :param df:
    :param return_df:
    :param group_by:
    :param model:
    :return:
    """
    result_per_group = df.groupby(group_by).apply(
        lambda x: evaluate(
            DrugResponseDataset(
                response=x["y_true"],
                cell_line_ids=x["cell_line"],
                drug_ids=x["drug"],
                predictions=x["y_pred"],
            ),
            AVAILABLE_METRICS.keys(),
        )
    )
    groups = result_per_group.index
    result_per_group = pd.json_normalize(result_per_group)
    result_per_group[group_by] = groups
    result_per_group["model"] = model
    if return_df is None:
        return_df = pd.DataFrame(result_per_group)
    else:
        return_df = pd.concat([return_df, result_per_group])
    return return_df


def write_results(path_out, eval_results, eval_results_per_drug, eval_results_per_cl, t_vs_p):
    """
    Write the results to csv files.
    :param path_out:
    :param eval_results:
    :param eval_results_per_drug:
    :param eval_results_per_cl:
    :param t_vs_p:
    :return:
    """
    eval_results.to_csv(f"{path_out}evaluation_results.csv", index=True)
    if eval_results_per_drug is not None:
        eval_results_per_drug.to_csv(f"{path_out}evaluation_results_per_drug.csv", index=True)
    if eval_results_per_cl is not None:
        eval_results_per_cl.to_csv(f"{path_out}evaluation_results_per_cl.csv", index=True)
    t_vs_p.to_csv(f"{path_out}true_vs_pred.csv", index=True)


def create_index_html(custom_id: str, test_modes: list[str], prefix_results: str):
    """
    Create the index.html file.
    :param custom_id:
    :param test_modes:
    :param prefix_results:
    :return:
    """
    # copy images to the results directory
    file_to_copy = [
        "favicon.png",
        "nf-core-drugresponseeval_logo_light.png",
    ]
    for file in file_to_copy:
        file_path = os.path.join(
            str(importlib_resources.files("drevalpy")),
            "visualization",
            "style_utils",
            file,
        )
        shutil.copyfile(file_path, os.path.join(prefix_results, file))

    layout_path = os.path.join(
        str(importlib_resources.files("drevalpy")),
        "visualization",
        "style_utils",
        "index_layout.html",
    )
    idx_html_path = os.path.join(prefix_results, "index.html")
    with open(idx_html_path, "w", encoding="utf-8") as f:
        parse_layout(f=f, path_to_layout=layout_path)
        f.write('<div class="main">\n')
        f.write('<img src="nf-core-drugresponseeval_logo_light.png" ' 'width="364px" height="100px" alt="Logo">\n')
        f.write(f"<h1>Results for {custom_id}</h1>\n")
        f.write("<h2>Available settings</h2>\n")
        f.write('<div style="display: inline-block;">\n')
        f.write("<p>Click on the images to open the respective report in a new tab.</p>\n")

        test_modes.sort()
        for lpo_lco_ldo in test_modes:
            img_path = os.path.join(
                str(importlib_resources.files("drevalpy")),
                "visualization",
                "style_utils",
                f"{lpo_lco_ldo}.png",
            )
            shutil.copyfile(img_path, os.path.join(prefix_results, f"{lpo_lco_ldo}.png"))
            f.write(
                f'<a href="{lpo_lco_ldo}.html" target="_blank"><img src="{lpo_lco_ldo}.png" ' f'style="width:300px;height:300px;"></a>\n'
            )
        f.write("</div>\n")
        f.write("</div>\n")
        f.write("</body>\n")
        f.write("</html>\n")


def create_html(run_id: str, lpo_lco_ldo: str, files: list, prefix_results: str):
    """
    Create the html file for the given test mode.
    :param run_id:
    :param lpo_lco_ldo:
    :param files:
    :param prefix_results:
    :return:
    """
    page_layout = os.path.join(
        str(importlib_resources.files("drevalpy")),
        "visualization/style_utils/page_layout.html",
    )
    html_path = os.path.join(prefix_results, f"{lpo_lco_ldo}.html")

    with open(html_path, "w", encoding="utf-8") as f:
        parse_layout(f=f, path_to_layout=page_layout)
        f.write(f"<h1>Results for {run_id}: {lpo_lco_ldo}</h1>\n")

        # Critical difference plot
        f = CriticalDifferencePlot.write_to_html(lpo_lco_ldo=lpo_lco_ldo, f=f)

        # Violin plots
        f = VioHeat.write_to_html(lpo_lco_ldo=lpo_lco_ldo, f=f, files=files, plot="Violin")

        # Heatmaps
        f = VioHeat.write_to_html(lpo_lco_ldo=lpo_lco_ldo, f=f, files=files, plot="Heatmap")

        # Regression plots
        f = RegressionSliderPlot.write_to_html(lpo_lco_ldo=lpo_lco_ldo, f=f, files=files)

        # Correlation comparison: Drug
        f = CorrelationComparisonScatter.write_to_html(lpo_lco_ldo=lpo_lco_ldo, f=f, files=files)

        # Evaluation results tables
        f = HTMLTable.write_to_html(lpo_lco_ldo=lpo_lco_ldo, f=f, files=files, prefix=prefix_results)

        f.write("</div>\n")
        f.write("</body>\n")
        f.write("</html>\n")<|MERGE_RESOLUTION|>--- conflicted
+++ resolved
@@ -5,12 +5,7 @@
 import os
 import pathlib
 import shutil
-<<<<<<< HEAD
 import re
-=======
-from typing import List
-
->>>>>>> af3d49d4
 import importlib_resources
 import pandas as pd
 
@@ -74,13 +69,9 @@
             model_name,
         ) = evaluate_file(pred_file=file, test_mode=lpo_lco_ldo, model_name=algorithm)
 
-<<<<<<< HEAD
-        evaluation_results = overall_eval if evaluation_results is None else pd.concat([evaluation_results, overall_eval])
-=======
         evaluation_results = (
             overall_eval if evaluation_results is None else pd.concat([evaluation_results, overall_eval])
         )
->>>>>>> af3d49d4
         true_vs_pred = t_vs_p if true_vs_pred is None else pd.concat([true_vs_pred, t_vs_p])
 
         if eval_results_per_drug is not None:
@@ -210,16 +201,6 @@
     new_columns.index = eval_results.index
     eval_results = pd.concat([new_columns.drop("split", axis=1), eval_results], axis=1)
     if eval_results_per_drug is not None:
-<<<<<<< HEAD
-        eval_results_per_drug[["algorithm", "rand_setting", "LPO_LCO_LDO", "split", "CV_split"]] = eval_results_per_drug["model"].str.split(
-            "_", expand=True
-        )
-    if eval_results_per_cell_line is not None:
-        eval_results_per_cell_line[["algorithm", "rand_setting", "LPO_LCO_LDO", "split", "CV_split"]] = eval_results_per_cell_line[
-            "model"
-        ].str.split("_", expand=True)
-    t_vs_p[["algorithm", "rand_setting", "LPO_LCO_LDO", "split", "CV_split"]] = t_vs_p["model"].str.split("_", expand=True)
-=======
         eval_results_per_drug[["algorithm", "rand_setting", "LPO_LCO_LDO", "split", "CV_split"]] = (
             eval_results_per_drug["model"].str.split("_", expand=True)
         )
@@ -230,7 +211,6 @@
     t_vs_p[["algorithm", "rand_setting", "LPO_LCO_LDO", "split", "CV_split"]] = t_vs_p["model"].str.split(
         "_", expand=True
     )
->>>>>>> af3d49d4
 
     return (
         eval_results,
